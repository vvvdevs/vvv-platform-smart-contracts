//SPDX-License-Identifier: MIT
pragma solidity 0.8.21;

import { ERC721 } from "@openzeppelin/contracts/token/ERC721/ERC721.sol";
import { ReentrancyGuard } from "@openzeppelin/contracts/security/ReentrancyGuard.sol";
import { AccessControl } from "@openzeppelin/contracts/access/AccessControl.sol";
import { Math } from "@openzeppelin/contracts/utils/math/Math.sol";
import { ECDSA } from "@openzeppelin/contracts/utils/cryptography/ECDSA.sol";
import { SignatureChecker } from "@openzeppelin/contracts/utils/cryptography/SignatureChecker.sol";
import { IERC721 } from "@openzeppelin/contracts/token/ERC721/IERC721.sol";
import { Pausable } from  "@openzeppelin/contracts/security/Pausable.sol";

/// @title VVV_FUND_ERC721
/// @notice relative to ERC721A version, includes reserved IDs for non-S1 collection IDs (example, assuming above 3500, would need to know this number ahead of deployment)

contract VVV_FUND_ERC721 is ERC721, AccessControl, ReentrancyGuard, Pausable {
    IERC721 public immutable S1NFT;
    
    uint256 public constant MAX_SUPPLY = 10_000;
    uint256 public constant MAX_MINTABLE_SUPPLY = MAX_SUPPLY - 1;
    uint256 public constant MAX_PUBLIC_MINTS_PER_ADDRESS = 5;
    
    address public signer;
    string public baseURI;
    uint256 public currentNonReservedId = 3500;
    uint256 public totalSupply;
    uint256 public whitelistMintPrice = 0.05 ether;
    uint256 public publicMintPrice = 0.05 ether;
    uint256 public publicMintStartTime;

    mapping(address => uint256) public mintedBySignature;
    mapping(address => uint8) public publicMintsByAddress;

    error ArrayLengthMismatch();
    error InsufficientFunds();
    error InvalidSignature();
    error MaxAllocationWouldBeExceeded();
    error MaxSupplyWouldBeExceeded();
    error NotTokenOwner();
    error MaxPublicMintsWouldBeExceeded();
    error PublicMintNotStarted();
    error PublicMintIsNotOpen();

    constructor(
        address _s1nft,
        address _signer,
        string memory _name,
        string memory _symbol,
        string memory _baseUri
    ) ERC721(_name, _symbol) {
        S1NFT = IERC721(_s1nft);
        _grantRole(DEFAULT_ADMIN_ROLE, msg.sender);
        signer = _signer;

        // should be updated to the actual start time after deployment
        publicMintStartTime = block.timestamp;
        _pause();
    }

    function supportsInterface(bytes4 interfaceId) public view override(ERC721, AccessControl) returns (bool) {
        return super.supportsInterface(interfaceId);
    }

    //==================================================================================================
    // MINTING BY TRADING IN PREVIOUS NFT COLLECTION (MIGRATION)
    //==================================================================================================
    /**
        @notice inbuilt checks confirm that the S1NFT is owned by the msg.sender and that this contract has permission to transfer it on behalf of the user    
        @notice this function is only callable by the owner of the S1NFT
        @notice S1NFT are sent to this contract- could also be 0xdead if desired - original contract does not include burn function
        @notice requires this contract to be approved to transfer S1NFT on behalf of the user
     */ 
    function mintByTradeIn(
        address _to,
        uint256[] memory _ids
    ) public nonReentrant {
        uint256 quantity = _ids.length;
        totalSupply += quantity;
        for(uint256 i = 0; i < quantity; ++i) {
            if(S1NFT.ownerOf(_ids[i]) != msg.sender) {
                revert NotTokenOwner();
            }
            S1NFT.transferFrom(msg.sender, address(this), _ids[i]);
            _mint(_to, _ids[i]);
        }
    }

    //==================================================================================================
    // MINTING BY SIGNATURE (WHITELIST)
    //==================================================================================================
    
    /**
     * @notice mints via signature while ensuring the max mintable amount specified in the signature is not exceeded
     */
    function mintBySignature(
        address _to,
        uint256 _quantity,
        uint256 _maxQuantity,
        bytes memory _signature
    ) external payable nonReentrant whenNotPaused {
        if(!_isSignatureValid(msg.sender, _maxQuantity, _signature)) {
            revert InvalidSignature();
        }

        if(_quantity + totalSupply > MAX_MINTABLE_SUPPLY) {
            revert MaxSupplyWouldBeExceeded();
        }

        if(msg.value < whitelistMintPrice * _quantity) {
            revert InsufficientFunds();
        }

        mintedBySignature[msg.sender] += _quantity;
        if(mintedBySignature[msg.sender] > _maxQuantity) {
            revert MaxAllocationWouldBeExceeded();
        }
        
        totalSupply += _quantity;
        for(uint256 i = 0; i < _quantity; ++i) {
            ++currentNonReservedId;
            _mint(_to, currentNonReservedId);
        }
    }


    /**
     * @notice public mint function that opens after specified date
     * @param _amount amount of tokens to mint
     */
    function publicMint(uint8 _amount) external payable nonReentrant whenNotPaused {
        publicMintsByAddress[msg.sender] += uint8(_amount);
        if(block.timestamp < publicMintStartTime) {
            revert PublicMintNotStarted();
        }

        if(publicMintsByAddress[msg.sender] > MAX_PUBLIC_MINTS_PER_ADDRESS) {
            revert MaxPublicMintsWouldBeExceeded();
        }
        if(_amount + totalSupply > MAX_MINTABLE_SUPPLY) {
            revert MaxSupplyWouldBeExceeded();
        }

        if(msg.value < publicMintPrice * _amount) {
            revert InsufficientFunds();
        }

        totalSupply += _amount;
        for (uint256 i = 0; i < _amount; ++i) {
            ++currentNonReservedId;
            _mint(msg.sender, currentNonReservedId);
        }
    }


    //==================================================================================================
    // ADMIN FUNCTIONS
    //==================================================================================================
    function adminMint(
        address _to,
        uint256 _quantity
    ) external onlyRole(DEFAULT_ADMIN_ROLE) {
        if(_quantity + totalSupply > MAX_SUPPLY) {
            revert MaxSupplyWouldBeExceeded();
        }

        totalSupply += _quantity;
        for(uint256 i = 0; i < _quantity; ++i) {
            ++currentNonReservedId;
            _mint(_to, currentNonReservedId);
        }
    }    
    
    function setSigner(address _signer) public onlyRole(DEFAULT_ADMIN_ROLE) {
        signer = _signer;
    }

    function setWhitelistMintPrice(uint256 _whitelistMintPrice) public onlyRole(DEFAULT_ADMIN_ROLE) {
        whitelistMintPrice = _whitelistMintPrice;
    }

<<<<<<< HEAD
    function setPublicMintPrice(uint256 _publicMintPrice) public onlyRole(DEFAULT_ADMIN_ROLE) {
        publicMintPrice = _publicMintPrice;
    }

    function pause() public onlyRole(DEFAULT_ADMIN_ROLE) {
        _pause();
    }

    function unpause() public onlyRole(DEFAULT_ADMIN_ROLE) {
        _unpause();
    }

    function setPublicMintStartTime(uint256 _startTime) public onlyRole(DEFAULT_ADMIN_ROLE) {
        publicMintStartTime = _startTime;
=======
    function setBaseURI(string memory _uri) public onlyRole(DEFAULT_ADMIN_ROLE) {
        baseURI = _uri;
>>>>>>> 96e8129c
    }

    //==================================================================================================
    // INTERNAL FUNCTIONS
    //==================================================================================================
    function _isSignatureValid(
        address _minter,
        uint256 _maxQuantity,
        bytes memory _signature
    ) internal view returns (bool) {
        return
            SignatureChecker.isValidSignatureNow(
                signer,
                ECDSA.toEthSignedMessageHash(
                    keccak256(
                        abi.encodePacked(
                            _minter,
                            _maxQuantity,
                            block.chainid
                        )
                    )
                ),
                _signature
            );
    }

    //==================================================================================================
    // OVERRIDES
    //==================================================================================================
<<<<<<< HEAD
}
=======
    function _baseURI() internal view override returns (string memory) {
        return baseURI;
    }

}
>>>>>>> 96e8129c
<|MERGE_RESOLUTION|>--- conflicted
+++ resolved
@@ -18,7 +18,6 @@
     
     uint256 public constant MAX_SUPPLY = 10_000;
     uint256 public constant MAX_MINTABLE_SUPPLY = MAX_SUPPLY - 1;
-    uint256 public constant MAX_PUBLIC_MINTS_PER_ADDRESS = 5;
     
     address public signer;
     string public baseURI;
@@ -27,6 +26,7 @@
     uint256 public whitelistMintPrice = 0.05 ether;
     uint256 public publicMintPrice = 0.05 ether;
     uint256 public publicMintStartTime;
+    uint256 maxPublicMintsPerAddress = 5;
 
     mapping(address => uint256) public mintedBySignature;
     mapping(address => uint8) public publicMintsByAddress;
@@ -133,7 +133,7 @@
             revert PublicMintNotStarted();
         }
 
-        if(publicMintsByAddress[msg.sender] > MAX_PUBLIC_MINTS_PER_ADDRESS) {
+        if(publicMintsByAddress[msg.sender] > maxPublicMintsPerAddress) {
             revert MaxPublicMintsWouldBeExceeded();
         }
         if(_amount + totalSupply > MAX_MINTABLE_SUPPLY) {
@@ -178,11 +178,14 @@
         whitelistMintPrice = _whitelistMintPrice;
     }
 
-<<<<<<< HEAD
     function setPublicMintPrice(uint256 _publicMintPrice) public onlyRole(DEFAULT_ADMIN_ROLE) {
         publicMintPrice = _publicMintPrice;
     }
 
+    function setMaxPublicMintsPerAddress(uint256 _publicMintMax) public onlyRole(DEFAULT_ADMIN_ROLE) {
+        maxPublicMintsPerAddress = _publicMintMax;
+    }
+
     function pause() public onlyRole(DEFAULT_ADMIN_ROLE) {
         _pause();
     }
@@ -193,10 +196,10 @@
 
     function setPublicMintStartTime(uint256 _startTime) public onlyRole(DEFAULT_ADMIN_ROLE) {
         publicMintStartTime = _startTime;
-=======
+    }
+
     function setBaseURI(string memory _uri) public onlyRole(DEFAULT_ADMIN_ROLE) {
         baseURI = _uri;
->>>>>>> 96e8129c
     }
 
     //==================================================================================================
@@ -226,12 +229,7 @@
     //==================================================================================================
     // OVERRIDES
     //==================================================================================================
-<<<<<<< HEAD
-}
-=======
     function _baseURI() internal view override returns (string memory) {
         return baseURI;
     }
-
-}
->>>>>>> 96e8129c
+}