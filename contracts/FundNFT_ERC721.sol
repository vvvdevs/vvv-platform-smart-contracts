--- conflicted
+++ resolved
@@ -15,16 +15,12 @@
 /// @notice relative to ERC721A version, includes reserved IDs for non-S1 collection IDs (example, assuming above 3500, would need to know this number ahead of deployment)
 
 contract VVV_FUND_ERC721 is ERC721, AccessControl, ReentrancyGuard, Pausable {
-<<<<<<< HEAD
     using Strings for uint256;
 
-=======
->>>>>>> 2a1c3c9d
     IERC721 public immutable S1NFT;
     
     uint256 public constant MAX_SUPPLY = 10_000;
     uint256 public constant MAX_MINTABLE_SUPPLY = MAX_SUPPLY - 1;
-    uint256 public constant MAX_PUBLIC_MINTS_PER_ADDRESS = 5;
     
     address public signer;
     string public baseURI;
@@ -34,16 +30,10 @@
     uint256 public whitelistMintPrice = 0.05 ether;
     uint256 public publicMintPrice = 0.05 ether;
     uint256 public publicMintStartTime;
-<<<<<<< HEAD
-
-    mapping(address => uint256) public mintedBySignature;
-    mapping(address => uint8) public publicMintsByAddress;
-=======
     uint256 maxPublicMintsPerAddress = 5;
 
     mapping(address => uint256) public mintedBySignature;
     mapping(address => uint256) public publicMintsByAddress;
->>>>>>> 2a1c3c9d
 
     error ArrayLengthMismatch();
     error InsufficientFunds();
@@ -54,10 +44,7 @@
     error MaxPublicMintsWouldBeExceeded();
     error PublicMintNotStarted();
     error UnableToWithdraw();
-<<<<<<< HEAD
     error URIQueryForNonexistentToken();
-=======
->>>>>>> 2a1c3c9d
 
     constructor(
         address _s1nft,
@@ -69,10 +56,7 @@
         S1NFT = IERC721(_s1nft);
         _grantRole(DEFAULT_ADMIN_ROLE, msg.sender);
         signer = _signer;
-<<<<<<< HEAD
         baseURI = _baseUri;
-=======
->>>>>>> 2a1c3c9d
 
         // should be updated to the actual start time after deployment
         publicMintStartTime = block.timestamp;
@@ -149,22 +133,13 @@
      * @notice public mint function that opens after specified date
      * @param _amount amount of tokens to mint
      */
-<<<<<<< HEAD
-    function publicMint(uint8 _amount) external payable nonReentrant whenNotPaused {
-        publicMintsByAddress[msg.sender] += uint8(_amount);
-=======
     function publicMint(address _to, uint256 _amount) external payable nonReentrant whenNotPaused {
         publicMintsByAddress[msg.sender] += _amount;
->>>>>>> 2a1c3c9d
         if(block.timestamp < publicMintStartTime) {
             revert PublicMintNotStarted();
         }
 
-<<<<<<< HEAD
-        if(publicMintsByAddress[msg.sender] > MAX_PUBLIC_MINTS_PER_ADDRESS) {
-=======
         if(publicMintsByAddress[msg.sender] > maxPublicMintsPerAddress) {
->>>>>>> 2a1c3c9d
             revert MaxPublicMintsWouldBeExceeded();
         }
         if(_amount + totalSupply > MAX_MINTABLE_SUPPLY) {
@@ -178,11 +153,7 @@
         totalSupply += _amount;
         for (uint256 i = 0; i < _amount; ++i) {
             ++currentNonReservedId;
-<<<<<<< HEAD
-            _mint(msg.sender, currentNonReservedId);
-=======
             _mint(_to, currentNonReservedId);
->>>>>>> 2a1c3c9d
         }
     }
 
@@ -217,13 +188,10 @@
         publicMintPrice = _publicMintPrice;
     }
 
-<<<<<<< HEAD
-=======
     function setMaxPublicMintsPerAddress(uint256 _publicMintMax) public onlyRole(DEFAULT_ADMIN_ROLE) {
         maxPublicMintsPerAddress = _publicMintMax;
     }
 
->>>>>>> 2a1c3c9d
     function pause() public onlyRole(DEFAULT_ADMIN_ROLE) {
         _pause();
     }
@@ -283,7 +251,6 @@
     function _baseURI() internal view override returns (string memory) {
         return baseURI;
     }
-<<<<<<< HEAD
 
     function tokenURI(uint256 tokenId)
         public
@@ -302,6 +269,4 @@
         )
         : "";
     }
-=======
->>>>>>> 2a1c3c9d
 }