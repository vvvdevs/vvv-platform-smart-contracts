//SPDX-License-Identifier: MIT
pragma solidity 0.8.21;

import { ERC721 } from "@openzeppelin/contracts/token/ERC721/ERC721.sol";
import { ReentrancyGuard } from "@openzeppelin/contracts/security/ReentrancyGuard.sol";
import { AccessControl } from "@openzeppelin/contracts/access/AccessControl.sol";
import { Math } from "@openzeppelin/contracts/utils/math/Math.sol";
import { ECDSA } from "@openzeppelin/contracts/utils/cryptography/ECDSA.sol";
import { SignatureChecker } from "@openzeppelin/contracts/utils/cryptography/SignatureChecker.sol";
import { IERC721 } from "@openzeppelin/contracts/token/ERC721/IERC721.sol";
import { Pausable } from  "@openzeppelin/contracts/security/Pausable.sol";

/// @title VVV_FUND_ERC721
/// @notice relative to ERC721A version, includes reserved IDs for non-S1 collection IDs (example, assuming above 3500, would need to know this number ahead of deployment)

contract VVV_FUND_ERC721 is ERC721, AccessControl, ReentrancyGuard, Pausable {
    IERC721 public immutable S1NFT;
    
    uint256 public constant MAX_SUPPLY = 10_000;
    uint256 public constant MAX_MINTABLE_SUPPLY = MAX_SUPPLY - 1;
    uint256 public constant MAX_PUBLIC_MINTS_PER_ADDRESS = 5;
    
    address public signer;
    string public baseURI;
    uint256 public currentNonReservedId = 3500;
    uint256 public totalSupply;
    uint256 public whitelistMintPrice = 0.05 ether;
    uint256 public publicMintPrice = 0.05 ether;
    uint256 public publicMintStartTime;

    mapping(address => uint256) public mintedBySignature;
    mapping(address => uint8) public publicMintsByAddress;

    error ArrayLengthMismatch();
    error InsufficientFunds();
    error InvalidSignature();
    error MaxAllocationWouldBeExceeded();
    error MaxSupplyWouldBeExceeded();
    error NotTokenOwner();
    error MaxPublicMintsWouldBeExceeded();
    error PublicMintNotStarted();
    error UnableToWithdraw();

    constructor(
        address _s1nft,
        address _signer,
        string memory _name,
        string memory _symbol,
        string memory _baseUri
    ) ERC721(_name, _symbol) {
        S1NFT = IERC721(_s1nft);
        _grantRole(DEFAULT_ADMIN_ROLE, msg.sender);
        signer = _signer;

        // should be updated to the actual start time after deployment
        publicMintStartTime = block.timestamp;
        _pause();
    }

    function supportsInterface(bytes4 interfaceId) public view override(ERC721, AccessControl) returns (bool) {
        return super.supportsInterface(interfaceId);
    }

    //==================================================================================================
    // MINTING BY TRADING IN PREVIOUS NFT COLLECTION (MIGRATION)
    //==================================================================================================
    /**
        @notice inbuilt checks confirm that the S1NFT is owned by the msg.sender and that this contract has permission to transfer it on behalf of the user    
        @notice this function is only callable by the owner of the S1NFT
        @notice S1NFT are sent to this contract- could also be 0xdead if desired - original contract does not include burn function
        @notice requires this contract to be approved to transfer S1NFT on behalf of the user
     */ 
    function mintByTradeIn(
        address _to,
        uint256[] memory _ids
    ) public nonReentrant {
        uint256 quantity = _ids.length;
        totalSupply += quantity;
        for(uint256 i = 0; i < quantity; ++i) {
            if(S1NFT.ownerOf(_ids[i]) != msg.sender) {
                revert NotTokenOwner();
            }
            S1NFT.transferFrom(msg.sender, address(this), _ids[i]);
            _mint(_to, _ids[i]);
        }
    }

    //==================================================================================================
    // MINTING BY SIGNATURE (WHITELIST)
    //==================================================================================================
    
    /**
     * @notice mints via signature while ensuring the max mintable amount specified in the signature is not exceeded
     */
    function mintBySignature(
        address _to,
        uint256 _quantity,
        uint256 _maxQuantity,
        bytes memory _signature
    ) external payable nonReentrant whenNotPaused {
        if(!_isSignatureValid(msg.sender, _maxQuantity, _signature)) {
            revert InvalidSignature();
        }

        if(_quantity + totalSupply > MAX_MINTABLE_SUPPLY) {
            revert MaxSupplyWouldBeExceeded();
        }

        if(msg.value < whitelistMintPrice * _quantity) {
            revert InsufficientFunds();
        }

        mintedBySignature[msg.sender] += _quantity;
        if(mintedBySignature[msg.sender] > _maxQuantity) {
            revert MaxAllocationWouldBeExceeded();
        }
        
        totalSupply += _quantity;
        for(uint256 i = 0; i < _quantity; ++i) {
            ++currentNonReservedId;
            _mint(_to, currentNonReservedId);
        }
    }


    /**
     * @notice public mint function that opens after specified date
     * @param _amount amount of tokens to mint
     */
    function publicMint(uint8 _amount) external payable nonReentrant whenNotPaused {
        publicMintsByAddress[msg.sender] += uint8(_amount);
        if(block.timestamp < publicMintStartTime) {
            revert PublicMintNotStarted();
        }

        if(publicMintsByAddress[msg.sender] > MAX_PUBLIC_MINTS_PER_ADDRESS) {
            revert MaxPublicMintsWouldBeExceeded();
        }
        if(_amount + totalSupply > MAX_MINTABLE_SUPPLY) {
            revert MaxSupplyWouldBeExceeded();
        }

        if(msg.value < publicMintPrice * _amount) {
            revert InsufficientFunds();
        }

        totalSupply += _amount;
        for (uint256 i = 0; i < _amount; ++i) {
            ++currentNonReservedId;
            _mint(msg.sender, currentNonReservedId);
        }
    }


    //==================================================================================================
    // ADMIN FUNCTIONS
    //==================================================================================================
    function adminMint(
        address _to,
        uint256 _quantity
    ) external onlyRole(DEFAULT_ADMIN_ROLE) {
        if(_quantity + totalSupply > MAX_SUPPLY) {
            revert MaxSupplyWouldBeExceeded();
        }

        totalSupply += _quantity;
        for(uint256 i = 0; i < _quantity; ++i) {
            ++currentNonReservedId;
            _mint(_to, currentNonReservedId);
        }
    }    
    
    function setSigner(address _signer) public onlyRole(DEFAULT_ADMIN_ROLE) {
        signer = _signer;
    }

    function setWhitelistMintPrice(uint256 _whitelistMintPrice) public onlyRole(DEFAULT_ADMIN_ROLE) {
        whitelistMintPrice = _whitelistMintPrice;
    }

<<<<<<< HEAD
    function setPublicMintPrice(uint256 _publicMintPrice) public onlyRole(DEFAULT_ADMIN_ROLE) {
        publicMintPrice = _publicMintPrice;
    }

    function pause() public onlyRole(DEFAULT_ADMIN_ROLE) {
        _pause();
    }

    function unpause() public onlyRole(DEFAULT_ADMIN_ROLE) {
        _unpause();
    }

    function setPublicMintStartTime(uint256 _startTime) public onlyRole(DEFAULT_ADMIN_ROLE) {
        publicMintStartTime = _startTime;
=======
    function setBaseURI(string memory _uri) public onlyRole(DEFAULT_ADMIN_ROLE) {
        baseURI = _uri;
>>>>>>> 2630677c
    }

    //==================================================================================================
    // INTERNAL FUNCTIONS
    //==================================================================================================
    function _isSignatureValid(
        address _minter,
        uint256 _maxQuantity,
        bytes memory _signature
    ) internal view returns (bool) {
        return
            SignatureChecker.isValidSignatureNow(
                signer,
                ECDSA.toEthSignedMessageHash(
                    keccak256(
                        abi.encodePacked(
                            _minter,
                            _maxQuantity,
                            block.chainid
                        )
                    )
                ),
                _signature
            );
    }

    function withdraw() external onlyRole(DEFAULT_ADMIN_ROLE) {
        (bool success, ) = msg.sender.call{value: address(this).balance}("");
        if (!success) { revert UnableToWithdraw(); }
    }

    //==================================================================================================
    // OVERRIDES
    //==================================================================================================
<<<<<<< HEAD
}
=======
    function _baseURI() internal view override returns (string memory) {
        return baseURI;
    }

}
>>>>>>> 2630677c
<|MERGE_RESOLUTION|>--- conflicted
+++ resolved
@@ -4,6 +4,7 @@
 import { ERC721 } from "@openzeppelin/contracts/token/ERC721/ERC721.sol";
 import { ReentrancyGuard } from "@openzeppelin/contracts/security/ReentrancyGuard.sol";
 import { AccessControl } from "@openzeppelin/contracts/access/AccessControl.sol";
+import { Strings } from "@openzeppelin/contracts/utils/Strings.sol";
 import { Math } from "@openzeppelin/contracts/utils/math/Math.sol";
 import { ECDSA } from "@openzeppelin/contracts/utils/cryptography/ECDSA.sol";
 import { SignatureChecker } from "@openzeppelin/contracts/utils/cryptography/SignatureChecker.sol";
@@ -14,6 +15,8 @@
 /// @notice relative to ERC721A version, includes reserved IDs for non-S1 collection IDs (example, assuming above 3500, would need to know this number ahead of deployment)
 
 contract VVV_FUND_ERC721 is ERC721, AccessControl, ReentrancyGuard, Pausable {
+    using Strings for uint256;
+
     IERC721 public immutable S1NFT;
     
     uint256 public constant MAX_SUPPLY = 10_000;
@@ -22,6 +25,7 @@
     
     address public signer;
     string public baseURI;
+    string public baseExtension = ".json";
     uint256 public currentNonReservedId = 3500;
     uint256 public totalSupply;
     uint256 public whitelistMintPrice = 0.05 ether;
@@ -40,6 +44,7 @@
     error MaxPublicMintsWouldBeExceeded();
     error PublicMintNotStarted();
     error UnableToWithdraw();
+    error URIQueryForNonexistentToken();
 
     constructor(
         address _s1nft,
@@ -51,6 +56,7 @@
         S1NFT = IERC721(_s1nft);
         _grantRole(DEFAULT_ADMIN_ROLE, msg.sender);
         signer = _signer;
+        baseURI = _baseUri;
 
         // should be updated to the actual start time after deployment
         publicMintStartTime = block.timestamp;
@@ -178,7 +184,6 @@
         whitelistMintPrice = _whitelistMintPrice;
     }
 
-<<<<<<< HEAD
     function setPublicMintPrice(uint256 _publicMintPrice) public onlyRole(DEFAULT_ADMIN_ROLE) {
         publicMintPrice = _publicMintPrice;
     }
@@ -193,11 +198,19 @@
 
     function setPublicMintStartTime(uint256 _startTime) public onlyRole(DEFAULT_ADMIN_ROLE) {
         publicMintStartTime = _startTime;
-=======
+    }
+
     function setBaseURI(string memory _uri) public onlyRole(DEFAULT_ADMIN_ROLE) {
         baseURI = _uri;
->>>>>>> 2630677c
-    }
+    }
+
+    function setBaseExtension(string memory _baseExtension)
+        external
+        onlyRole(DEFAULT_ADMIN_ROLE)
+    {
+        baseExtension = _baseExtension;
+    }
+
 
     //==================================================================================================
     // INTERNAL FUNCTIONS
@@ -231,12 +244,25 @@
     //==================================================================================================
     // OVERRIDES
     //==================================================================================================
-<<<<<<< HEAD
-}
-=======
     function _baseURI() internal view override returns (string memory) {
         return baseURI;
     }
 
-}
->>>>>>> 2630677c
+    function tokenURI(uint256 tokenId)
+        public
+        view
+        override
+        returns (string memory)
+    {
+        //if (!_exists(tokenId)) {
+        //    revert URIQueryForNonexistentToken();
+        // }
+
+        return
+        bytes(baseURI).length != 0
+        ? string(
+            abi.encodePacked(baseURI, tokenId.toString(), baseExtension)
+        )
+        : "";
+    }
+}