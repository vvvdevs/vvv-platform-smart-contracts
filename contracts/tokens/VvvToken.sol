--- conflicted
+++ resolved
@@ -1,9 +1,5 @@
 //SPDX-License-Identifier: MIT
-<<<<<<< HEAD
-pragma solidity ^0.8.21;
-=======
 pragma solidity ^0.8.23;
->>>>>>> b098b0f6
 
 /**
  * @title VvvToken
