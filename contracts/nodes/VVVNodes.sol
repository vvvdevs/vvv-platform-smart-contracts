//SPDX-License-Identifier: MIT
pragma solidity ^0.8.23;

import { ERC721 } from "@openzeppelin/contracts/token/ERC721/ERC721.sol";
import { IERC20 } from "@openzeppelin/contracts/token/ERC20/IERC20.sol";
import { SafeERC20 } from "@openzeppelin/contracts/token/ERC20/utils/SafeERC20.sol";
import { VVVAuthorizationRegistryChecker } from "contracts/auth/VVVAuthorizationRegistryChecker.sol";

contract VVVNodes is ERC721, VVVAuthorizationRegistryChecker {
    using SafeERC20 for IERC20;

    ///@notice Additional data for each token
    struct TokenData {
        uint256 unvestedAmount; //Remaining tokens to be vested, starts at 60% of $VVV initially locked in each node
        uint256 vestingSince; //timestamp of most recent token activation or claim
        uint256 claimableAmount; //claimable $VVV across vesting, transaction, and launchpad yield sources
        uint256 amountToVestPerSecond; //amount of $VVV to vest per second
        uint256 stakedAmount; //total staked $VVV for the node
    }

    ///@notice The address of the authorization registry
    address public authorizationRegistry;

    ///@notice Flag for whether nodes are soulbound
    bool public soulbound = true;

    ///@notice The baseURI for the token metadata
    string public baseURI;

    ///@notice The total number of nodes that can be minted
    uint256 public constant TOTAL_SUPPLY = 5000;

    ///@notice Node activation threshold in staked $VVV
    uint256 public activationThreshold;

    ///@notice The maximum staked $VVV which can be considered for launchpad yield points
    uint256 public maxLaunchpadStakeAmount;

    ///@notice The current tokenId
    uint256 public tokenId;

    ///@notice Transaction processing reward
    uint256 public transactionProcessingReward;

    ///@notice Maps a TokenData struct to each tokenId
    mapping(uint256 => TokenData) public tokenData;

<<<<<<< HEAD
    ///@notice Emitted when the node activation threshold is set
    event SetActivationThreshold(uint256 indexed activationThreshold);

    ///@notice Emitted when $VVV is staked
    event Stake(uint256 indexed tokenId, uint256 amount);

    ///@notice Emitted when $VVV is unstaked
    event Unstake(uint256 indexed tokenId, uint256 amount);
=======
    ///@notice Thrown when input array lengths are not matched
    error ArrayLengthMismatch();
>>>>>>> b469538a

    ///@notice Thrown when the caller is not the owner of the token
    error CallerIsNotTokenOwner();

    ///@notice Thrown when an operation is attempted on an unminted token
    error UnmintedTokenId();

    ///@notice Thrown when a mint is attempted past the total supply
    error MaxSupplyReached();

    ///@notice Thrown when msg.value doesn't match the sum of amounts to be distributed to each node
    error MsgValueDistAmountMismatch();

    ///@notice Thrown when there are no claimable tokens for a node
    error NoClaimableTokens();

    ///@notice Thrown when a node transfer is attempted while nodes are soulbound
    error NodesAreSoulbound();

    ///@notice Thrown when a native transfer fails
    error TransferFailed();

    ///@notice Thrown when an attempt is made to stake/unstake 0 $VVV
    error ZeroTokenTransfer();

    constructor(
        address _authorizationRegistry,
        string memory _newBaseURI,
        uint256 _activationThreshold
    ) ERC721("Multi-token Nodes", "NODES") VVVAuthorizationRegistryChecker(_authorizationRegistry) {
        activationThreshold = _activationThreshold;
        authorizationRegistry = _authorizationRegistry;
        baseURI = _newBaseURI;
    }

    ///@notice Mints a node to the recipient (placeholder)
    function mint(address _recipient) external {
        ++tokenId;
        if (tokenId > TOTAL_SUPPLY) revert MaxSupplyReached();

        //placeholder logic to set TokenData
        tokenData[tokenId] = TokenData({
            unvestedAmount: 63_113_904 * 1e18, //seconds in 2 years * 1e18 for easy math with amount to vest per second
            vestingSince: block.timestamp,
            claimableAmount: 0,
            amountToVestPerSecond: 1e18,
            stakedAmount: 0
        });

        _mint(_recipient, tokenId);
    }

    ///@notice Stakes $VVV, handles activation if amount added causes total staked to surpass activation threshold
    function stake(uint256 _tokenId) external payable {
        if (msg.value == 0) revert ZeroTokenTransfer();
        if (msg.sender != ownerOf(_tokenId)) revert CallerIsNotTokenOwner();
        TokenData storage token = tokenData[_tokenId];

        //if node is inactive and this stake activates it, set vestingSince to the current timestamp
        if (
            !_isNodeActive(token.stakedAmount, activationThreshold) &&
            _isNodeActive(msg.value + token.stakedAmount, activationThreshold)
        ) {
            token.vestingSince = block.timestamp;
        }

        token.stakedAmount += msg.value;

        emit Stake(_tokenId, msg.value);
    }

    ///@notice Unstakes $VVV, handles deactivation if amount removed causes total staked to fall below activation threshold
    function unstake(uint256 _tokenId, uint256 _amount) external {
        if (_amount == 0) revert ZeroTokenTransfer();
        if (msg.sender != ownerOf(_tokenId)) revert CallerIsNotTokenOwner();
        TokenData storage token = tokenData[_tokenId];

        if (
            _isNodeActive(token.stakedAmount, activationThreshold) &&
            !_isNodeActive(token.stakedAmount - _amount, activationThreshold)
        ) {
            _updateClaimableFromVesting(token);
        }

        token.stakedAmount -= _amount;

        (bool success, ) = msg.sender.call{ value: _amount }("");
        if (!success) revert TransferFailed();

        emit Unstake(_tokenId, _amount);
    }

    ///@notice Allows a node owner to claim accrued yield
    function claim(uint256 _tokenId) public {
        if (msg.sender != ownerOf(_tokenId)) revert CallerIsNotTokenOwner();
        TokenData storage token = tokenData[_tokenId];

        _updateClaimableFromVesting(token);
        uint256 amountToClaim = token.claimableAmount;

        if (amountToClaim == 0) revert NoClaimableTokens();
        token.claimableAmount = 0;

        //update vestingSince to the current timestamp to maintain correct vesting calculations
        token.vestingSince = block.timestamp;

        (bool success, ) = msg.sender.call{ value: amountToClaim }("");
        if (!success) revert TransferFailed();
    }

    ///@notice Claims for all input tokenIds
    function batchClaim(uint256[] calldata _tokenIds) public {
        for (uint256 i = 0; i < _tokenIds.length; i++) {
            claim(_tokenIds[i]);
        }
    }

    ///@notice Deposits launchpad yield to each token
    function depositLaunchpadYield(
        uint256[] calldata _tokenIds,
        uint256[] calldata _amounts
    ) external payable onlyAuthorized {
        if (_tokenIds.length != _amounts.length) revert ArrayLengthMismatch();
        if (msg.value == 0) revert ZeroTokenTransfer();
        uint256 amountsSum;

        for (uint256 i = 0; i < _tokenIds.length; i++) {
            TokenData storage token = tokenData[_tokenIds[i]];

            if (token.amountToVestPerSecond == 0) revert UnmintedTokenId();

            uint256 thisAmount = _amounts[i];
            token.claimableAmount += thisAmount;
            amountsSum += thisAmount;
        }

        if (amountsSum != msg.value) revert MsgValueDistAmountMismatch();
    }

    ///@notice Sets the node activation threshold in staked $VVV
    function setActivationThreshold(uint256 _activationThreshold) external onlyAuthorized {
        if (_activationThreshold > activationThreshold) {
            //update claimable balances of nodes which will become inactive as a result of the threshold increase
            for (uint256 i = 1; i <= tokenId; i++) {
                TokenData storage token = tokenData[i];
                if (
                    _isNodeActive(token.stakedAmount, activationThreshold) &&
                    !_isNodeActive(token.stakedAmount, _activationThreshold)
                ) {
                    _updateClaimableFromVesting(token);
                }
            }
        } else if (_activationThreshold < activationThreshold) {
            //set vestingSince for nodes which will become active as a result of the threshold decrease
            for (uint256 i = 1; i <= tokenId; i++) {
                TokenData storage token = tokenData[i];
                if (
                    _isNodeActive(token.stakedAmount, _activationThreshold) &&
                    !_isNodeActive(token.stakedAmount, activationThreshold)
                ) {
                    token.vestingSince = block.timestamp;
                }
            }
        }

        activationThreshold = _activationThreshold;

        emit SetActivationThreshold(_activationThreshold);
    }

    ///@notice Sets the maximum staked $VVV which can be considered for launchpad yield points
    function setMaxLaunchpadStakeAmount(uint256 _maxLaunchpadStakeAmount) external onlyAuthorized {
        maxLaunchpadStakeAmount = _maxLaunchpadStakeAmount;
    }

    ///@notice Sets whether nodes are soulbound
    function setSoulbound(bool _soulbound) external onlyAuthorized {
        soulbound = _soulbound;
    }

    ///@notice Sets token URI for token of tokenId (placeholder)
    function setBaseURI(string calldata _newBaseURI) external onlyAuthorized {
        baseURI = _newBaseURI;
    }

    ///@notice Sets the transaction processing reward
    function setTransactionProcessingReward(uint256 _transactionProcessingReward) external onlyAuthorized {
        transactionProcessingReward = _transactionProcessingReward;
    }

    ///@notice Withdraws $VVV from the contract
    function withdraw(uint256 _amount) external onlyAuthorized {
        (bool success, ) = msg.sender.call{ value: _amount }("");
        if (!success) revert TransferFailed();
    }

    ///@notice returns whether a node of input tokenId is active
    function isNodeActive(uint256 _tokenId) external view returns (bool) {
        return _isNodeActive(tokenData[_tokenId].stakedAmount, activationThreshold);
    }

    ///@notice override for ERC721:_baseURI to set baseURI
    function _baseURI() internal view override returns (string memory) {
        return baseURI;
    }

    ///@notice Override of ERC721:_update to enforce soulbound restrictions when tokens are not being minted
    function _update(
        address _to,
        uint256 _tokenId,
        address _auth
    ) internal virtual override returns (address) {
        if (soulbound && _auth != address(0)) revert NodesAreSoulbound();
        return super._update(_to, _tokenId, _auth);
    }

    ///@notice utilized in claiming and deactivation, updates the claimable tokens accumulated from vesting
    function _updateClaimableFromVesting(TokenData storage _tokenData) private {
        uint256 currentVestedAmount = _calculateVestedTokens(_tokenData);

        _tokenData.unvestedAmount -= currentVestedAmount;
        _tokenData.claimableAmount += currentVestedAmount;
    }

    ///@notice calculates vested tokens for a given tokenId since the last timestamp (vestingSince) update (does not account for claimed)
    function _calculateVestedTokens(TokenData memory _tokenData) private view returns (uint256) {
        uint256 vestingSince = _tokenData.vestingSince;

        //if node is inactive, return 0 (no vesting will occur between time of deactivation and time at which this function is called while the node is still inactive)
        if (!_isNodeActive(_tokenData.stakedAmount, activationThreshold)) return 0;

        uint256 totalUnvestedAmount = _tokenData.unvestedAmount;
        uint256 amountToVestPerSecond = _tokenData.amountToVestPerSecond;

        uint256 timeBasedVestingAmount = (block.timestamp - vestingSince) * amountToVestPerSecond;
        uint256 currentVestedAmount = totalUnvestedAmount > timeBasedVestingAmount
            ? timeBasedVestingAmount
            : totalUnvestedAmount;

        return currentVestedAmount;
    }

    ///@notice Returns whether node is active based on whether it's staked $VVV is above the activation threshold.
    function _isNodeActive(
        uint256 _stakedVVVAmount,
        uint256 _activationThreshold
    ) private pure returns (bool) {
        return _stakedVVVAmount >= _activationThreshold;
    }
}<|MERGE_RESOLUTION|>--- conflicted
+++ resolved
@@ -45,7 +45,6 @@
     ///@notice Maps a TokenData struct to each tokenId
     mapping(uint256 => TokenData) public tokenData;
 
-<<<<<<< HEAD
     ///@notice Emitted when the node activation threshold is set
     event SetActivationThreshold(uint256 indexed activationThreshold);
 
@@ -54,10 +53,9 @@
 
     ///@notice Emitted when $VVV is unstaked
     event Unstake(uint256 indexed tokenId, uint256 amount);
-=======
+
     ///@notice Thrown when input array lengths are not matched
     error ArrayLengthMismatch();
->>>>>>> b469538a
 
     ///@notice Thrown when the caller is not the owner of the token
     error CallerIsNotTokenOwner();
