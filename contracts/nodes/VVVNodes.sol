//SPDX-License-Identifier: MIT
pragma solidity ^0.8.23;

import { ERC721 } from "@openzeppelin/contracts/token/ERC721/ERC721.sol";
import { ERC721URIStorage } from "@openzeppelin/contracts/token/ERC721/extensions/ERC721URIStorage.sol";
import { IERC20 } from "@openzeppelin/contracts/token/ERC20/IERC20.sol";
import { SafeERC20 } from "@openzeppelin/contracts/token/ERC20/utils/SafeERC20.sol";

contract VVVNodes is ERC721, ERC721URIStorage {
    using SafeERC20 for IERC20;

    ///@notice Additional data for each token
    struct TokenData {
        uint256 unvestedAmount; //Remaining tokens to be vested, starts at 60% of $VVV initially locked in each node
        uint256 vestingSince; //timestamp of most recent token activation
        uint256 claimableAmount; //claimable $VVV across vesting, transaction, and launchpad yield sources
        uint256 amountToVestPerSecond; //amount of $VVV to vest per second
        uint256 stakedAmount; //total staked $VVV for the node
    }

    ///@notice The total number of nodes that can be minted
    uint256 public constant TOTAL_SUPPLY = 5000;

    ///@notice Node activation threshold in staked $VVV
    uint256 public activationThreshold;

    ///@notice The current tokenId
    uint256 public tokenId;

    ///@notice Maps a TokenData struct to each tokenId
    mapping(uint256 => TokenData) public tokenData;

    ///@notice Thrown when the caller is not the owner of the token
    error CallerIsNotTokenOwner();

    ///@notice Thrown when a mint is attempted past the total supply
    error MaxSupplyReached();

    ///@notice Thrown when there are no claimable tokens for a node
    error NoClaimableTokens();

    ///@notice Thrown when a native transfer fails
    error TransferFailed();

    ///@notice Thrown when an attempt is made to stake/unstake 0 $VVV
    error ZeroTokenTransfer();

    constructor(uint256 _activationThreshold) ERC721("Multi-token Nodes", "NODES") {
        activationThreshold = _activationThreshold;
    }

    ///@notice Mints a node to the recipient (placeholder)
    function mint(address _recipient) public {
        ++tokenId;
        if (tokenId > TOTAL_SUPPLY) revert MaxSupplyReached();

<<<<<<< HEAD
        //set user token data (testing!)
        TokenData storage token = tokenData[tokenId];
        token.unvestedAmount = 63_113_904 * 1e18; //1 token / 1 second, 2 years worth
        token.amountToVestPerSecond = 1e18;
=======
        //placeholder logic to set TokenData
        tokenData[tokenId] = TokenData({
            unvestedAmount: 63_113_904 * 1e18, //seconds in 2 years * 1e18 for easy math with amount to vest per second
            vestingSince: block.timestamp,
            claimableAmount: 0,
            amountToVestPerSecond: 1e18
        });
>>>>>>> b9a0f9e1

        _mint(_recipient, tokenId);
    }

    ///@notice Stakes $VVV, handles activation if amount added causes total staked to surpass activation threshold
    function stake(uint256 _tokenId) public payable {
        if (msg.value == 0) revert ZeroTokenTransfer();
        if (msg.sender != ownerOf(_tokenId)) revert CallerIsNotTokenOwner();
        TokenData storage token = tokenData[_tokenId];

        if (_isNodeActive(msg.value + token.stakedAmount)) {
            token.vestingSince = block.timestamp;
        }

        token.stakedAmount += msg.value;
    }

    ///@notice Unstakes $VVV, handles deactivation if amount removed causes total staked to fall below activation threshold
    function unstake(uint256 _tokenId, uint256 _amount) public {
        if (_amount == 0) revert ZeroTokenTransfer();
        if (msg.sender != ownerOf(_tokenId)) revert CallerIsNotTokenOwner();
        TokenData storage token = tokenData[_tokenId];

        if (!_isNodeActive(token.stakedAmount - _amount)) {
            _updateClaimableFromVesting(token);
        }

        token.stakedAmount -= _amount;

        (bool success, ) = msg.sender.call{ value: _amount }("");
        if (!success) revert TransferFailed();
    }

    ///@notice Allows a node owner to claim accrued yield
    function claim(uint256 _tokenId) public {
        if (msg.sender != ownerOf(_tokenId)) revert CallerIsNotTokenOwner();
        TokenData storage token = tokenData[_tokenId];

        _updateClaimableFromVesting(token);
        uint256 amountToClaim = token.claimableAmount;

        if (amountToClaim == 0) revert NoClaimableTokens();
        token.claimableAmount = 0;

        //update vestingSince to the current timestamp to maintain correct vesting calculations
        token.vestingSince = block.timestamp;

        (bool success, ) = msg.sender.call{ value: amountToClaim }("");
        if (!success) revert TransferFailed();
    }

    ///@notice Sets token URI for token of tokenId (placeholder)
    function setTokenURI(uint256 _tokenId, string calldata _tokenURI) public {
        _setTokenURI(_tokenId, _tokenURI);
    }

    ///@notice Returns the tokenURI for the given tokenId, required override
    function tokenURI(
        uint256 _tokenId
    ) public view override(ERC721, ERC721URIStorage) returns (string memory) {
        return super.tokenURI(_tokenId);
    }

    ///@notice Returns whether the given interfaceId is supported, required override
    function supportsInterface(
        bytes4 _interfaceId
    ) public view override(ERC721, ERC721URIStorage) returns (bool) {
        return super.supportsInterface(_interfaceId);
    }

    ///@notice returns whether a node of input tokenId is active
    function isNodeActive(uint256 _tokenId) external view returns (bool) {
        return _isNodeActive(tokenData[_tokenId].stakedAmount);
    }

    ///@notice utilized in claiming and deactivation, updates the claimable tokens accumulated from vesting
    function _updateClaimableFromVesting(TokenData storage _tokenData) private {
        uint256 currentVestedAmount = _calculateVestedTokens(_tokenData);

        _tokenData.unvestedAmount -= currentVestedAmount;
        _tokenData.claimableAmount += currentVestedAmount;
    }

    ///@notice calculates vested tokens for a given tokenId since the last timestamp (vestingSince) update (does not account for claimed)
    function _calculateVestedTokens(TokenData memory _tokenData) private view returns (uint256) {
        uint256 vestingSince = _tokenData.vestingSince;

        //if node is inactive, return 0 (no vesting will occur between time of deactivation and time at which this function is called while the node is still inactive)
        if (!_isNodeActive(_tokenData.stakedAmount)) return 0;

        uint256 totalUnvestedAmount = _tokenData.unvestedAmount;
        uint256 amountToVestPerSecond = _tokenData.amountToVestPerSecond;

        uint256 timeBasedVestingAmount = (block.timestamp - vestingSince) * amountToVestPerSecond;
        uint256 currentVestedAmount = totalUnvestedAmount > timeBasedVestingAmount
            ? timeBasedVestingAmount
            : totalUnvestedAmount;

        return currentVestedAmount;
    }

    ///@notice Returns whether node is active based on whether it's staked $VVV is above the activation threshold.
    function _isNodeActive(uint256 _stakedVVVAmount) private view returns (bool) {
        return _stakedVVVAmount >= activationThreshold;
    }
}<|MERGE_RESOLUTION|>--- conflicted
+++ resolved
@@ -54,12 +54,6 @@
         ++tokenId;
         if (tokenId > TOTAL_SUPPLY) revert MaxSupplyReached();
 
-<<<<<<< HEAD
-        //set user token data (testing!)
-        TokenData storage token = tokenData[tokenId];
-        token.unvestedAmount = 63_113_904 * 1e18; //1 token / 1 second, 2 years worth
-        token.amountToVestPerSecond = 1e18;
-=======
         //placeholder logic to set TokenData
         tokenData[tokenId] = TokenData({
             unvestedAmount: 63_113_904 * 1e18, //seconds in 2 years * 1e18 for easy math with amount to vest per second
@@ -67,7 +61,6 @@
             claimableAmount: 0,
             amountToVestPerSecond: 1e18
         });
->>>>>>> b9a0f9e1
 
         _mint(_recipient, tokenId);
     }
