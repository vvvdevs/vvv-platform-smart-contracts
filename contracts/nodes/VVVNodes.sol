--- conflicted
+++ resolved
@@ -7,20 +7,14 @@
 import { SafeERC20 } from "@openzeppelin/contracts/token/ERC20/utils/SafeERC20.sol";
 
 contract VVVNodes is ERC721, ERC721URIStorage {
-<<<<<<< HEAD
     using SafeERC20 for IERC20;
 
-=======
->>>>>>> 82da3533
     ///@notice Additional data for each token
     struct TokenData {
         //Remaining tokens to be vested, starts at 60% of $VVV initially locked in each node
         uint256 unvestedAmount;
-<<<<<<< HEAD
-=======
         //flag to indicate whether the node is active
         bool isActive;
->>>>>>> 82da3533
         //timestamp of most recent token activation
         uint256 vestingSince;
         //claimable $VVV across vesting, transaction, and launchpad yield sources
@@ -29,13 +23,11 @@
         uint256 amountToVestPerSecond;
     }
 
+    ///@notice The $VVV token used in node activation and yield accrual
+    IERC20 public vvvToken;
+
     ///@notice The total number of nodes that can be minted
     uint256 public constant TOTAL_SUPPLY = 5000;
-
-    ///@notice The timestamp assigned to signify that vesting is paused for a node
-    uint256 public constant VESTING_INACTIVE_TIMESTAMP = type(uint32).max;
-
-    IERC20 public vvvToken;
 
     ///@notice The current tokenId
     uint256 public tokenId;
@@ -43,12 +35,9 @@
     ///@notice Maps a TokenData struct to each tokenId
     mapping(uint256 => TokenData) public tokenData;
 
-<<<<<<< HEAD
     ///@notice Thrown when the caller is not the owner of the token
     error CallerIsNotTokenOwner();
 
-=======
->>>>>>> 82da3533
     ///@notice Thrown when a mint is attempted past the total supply
     error MaxSupplyReached();
 
@@ -72,11 +61,10 @@
         _mint(_recipient, tokenId);
     }
 
-<<<<<<< HEAD
-    ///@notice Allows a user to activate a node by locking $VVV
-    function activateNode(uint256 _tokenId) public {
-        if (msg.sender != ownerOf(_tokenId)) revert CallerIsNotTokenOwner();
-        _activateNode(_tokenId);
+    //temporary setter for isActive for claim testing
+    function placeholderSetIsActive(uint256 _tokenId, bool _isActive) public {
+        TokenData storage token = tokenData[_tokenId];
+        token.isActive = _isActive;
     }
 
     ///@notice Allows a node owner to claim accrued yield
@@ -96,8 +84,6 @@
         vvvToken.safeTransfer(msg.sender, amountToClaim);
     }
 
-=======
->>>>>>> 82da3533
     ///@notice Sets token URI for token of tokenId (placeholder)
     function setTokenURI(uint256 _tokenId, string calldata _tokenURI) public {
         _setTokenURI(_tokenId, _tokenURI);
@@ -117,22 +103,6 @@
         return super.supportsInterface(_interfaceId);
     }
 
-<<<<<<< HEAD
-    ///@notice activates a node (starts vesting)
-    function _activateNode(uint256 _tokenId) private {
-        TokenData storage token = tokenData[_tokenId];
-        token.vestingSince = block.timestamp;
-    }
-
-    ///@notice deactivates a node (updates claimable tokens and pauses vesting)
-    function _deactivateNode(uint256 _tokenId) private {
-        TokenData storage token = tokenData[_tokenId];
-        _updateClaimableFromVesting(token);
-        token.vestingSince = VESTING_INACTIVE_TIMESTAMP;
-    }
-
-=======
->>>>>>> 82da3533
     ///@notice utilized in claiming and deactivation, updates the claimable tokens accumulated from vesting
     function _updateClaimableFromVesting(TokenData storage _tokenData) private {
         uint256 currentVestedAmount = _calculateVestedTokens(_tokenData);
@@ -146,17 +116,6 @@
         uint256 vestingSince = _tokenData.vestingSince;
 
         //if node is inactive, return 0 (no vesting will occur between time of deactivation and time at which this function is called while the node is still inactive)
-<<<<<<< HEAD
-        if (vestingSince == VESTING_INACTIVE_TIMESTAMP || vestingSince == 0) return 0;
-
-        uint256 unvestedAmount = _tokenData.unvestedAmount;
-        uint256 amountToVestPerSecond = _tokenData.amountToVestPerSecond;
-
-        uint256 currentVestedAmount = unvestedAmount >
-            (block.timestamp - vestingSince) * amountToVestPerSecond
-            ? (block.timestamp - vestingSince) * amountToVestPerSecond
-            : unvestedAmount;
-=======
         if (!_tokenData.isActive) return 0;
 
         uint256 totalUnvestedAmount = _tokenData.unvestedAmount;
@@ -166,7 +125,6 @@
         uint256 currentVestedAmount = totalUnvestedAmount > timeBasedVestingAmount
             ? timeBasedVestingAmount
             : totalUnvestedAmount;
->>>>>>> 82da3533
 
         return currentVestedAmount;
     }
