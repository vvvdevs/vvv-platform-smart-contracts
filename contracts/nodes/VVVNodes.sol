--- conflicted
+++ resolved
@@ -19,18 +19,12 @@
         uint256 stakedAmount; //total staked $VVV for the node
     }
 
-<<<<<<< HEAD
-    ///@notice The $VVV token used in node activation and yield accrual
-    IERC20 public vvvToken;
-
     ///@notice The address of the authorization registry
     address public authorizationRegistry;
 
     ///@notice Flag for whether nodes are soulbound
     bool public soulbound = true;
 
-=======
->>>>>>> 21793bdb
     ///@notice The total number of nodes that can be minted
     uint256 public constant TOTAL_SUPPLY = 5000;
 
@@ -58,27 +52,21 @@
     ///@notice Thrown when there are no claimable tokens for a node
     error NoClaimableTokens();
 
-<<<<<<< HEAD
     ///@notice Thrown when a node transfer is attempted while nodes are soulbound
     error NodesAreSoulbound();
 
+    ///@notice Thrown when a native transfer fails
+    error TransferFailed();
+
+    ///@notice Thrown when an attempt is made to stake/unstake 0 $VVV
+    error ZeroTokenTransfer();
+
     constructor(
         address _authorizationRegistry,
-        address _vvvToken,
         uint256 _activationThreshold
     ) ERC721("Multi-token Nodes", "NODES") VVVAuthorizationRegistryChecker(_authorizationRegistry) {
-=======
-    ///@notice Thrown when a native transfer fails
-    error TransferFailed();
-
-    ///@notice Thrown when an attempt is made to stake/unstake 0 $VVV
-    error ZeroTokenTransfer();
-
-    constructor(uint256 _activationThreshold) ERC721("Multi-token Nodes", "NODES") {
->>>>>>> 21793bdb
         activationThreshold = _activationThreshold;
         authorizationRegistry = _authorizationRegistry;
-        vvvToken = IERC20(_vvvToken);
     }
 
     ///@notice Mints a node to the recipient (placeholder)
@@ -99,12 +87,8 @@
     }
 
     ///@notice Stakes $VVV, handles activation if amount added causes total staked to surpass activation threshold
-<<<<<<< HEAD
-    function stake(uint256 _tokenId, uint256 _amount) external {
-=======
-    function stake(uint256 _tokenId) public payable {
+    function stake(uint256 _tokenId) external payable {
         if (msg.value == 0) revert ZeroTokenTransfer();
->>>>>>> 21793bdb
         if (msg.sender != ownerOf(_tokenId)) revert CallerIsNotTokenOwner();
         TokenData storage token = tokenData[_tokenId];
 
@@ -116,12 +100,8 @@
     }
 
     ///@notice Unstakes $VVV, handles deactivation if amount removed causes total staked to fall below activation threshold
-<<<<<<< HEAD
     function unstake(uint256 _tokenId, uint256 _amount) external {
-=======
-    function unstake(uint256 _tokenId, uint256 _amount) public {
         if (_amount == 0) revert ZeroTokenTransfer();
->>>>>>> 21793bdb
         if (msg.sender != ownerOf(_tokenId)) revert CallerIsNotTokenOwner();
         TokenData storage token = tokenData[_tokenId];
 
@@ -189,14 +169,10 @@
         transactionProcessingReward = _transactionProcessingReward;
     }
 
-    ///@notice Sets the $VVV token address
-    function setVVVToken(address _vvvToken) external onlyAuthorized {
-        vvvToken = IERC20(_vvvToken);
-    }
-
     ///@notice Withdraws $VVV from the contract
     function withdraw(uint256 _amount) external onlyAuthorized {
-        vvvToken.safeTransfer(msg.sender, _amount);
+        (bool success, ) = msg.sender.call{ value: _amount }("");
+        if (!success) revert TransferFailed();
     }
 
     ///@notice returns whether a node of input tokenId is active
