--- conflicted
+++ resolved
@@ -46,11 +46,7 @@
     ///@notice Maps a TokenData struct to each tokenId
     mapping(uint256 => TokenData) public tokenData;
 
-<<<<<<< HEAD
-    ///@notice Thrown when input array lenghts are not matched
-=======
     ///@notice Thrown when input array lengths are not matched
->>>>>>> b469538a
     error ArrayLengthMismatch();
 
     ///@notice Thrown when the caller is not the owner of the token
@@ -193,11 +189,7 @@
         }
     }
 
-<<<<<<< HEAD
     ///@notice Deposits launchpad yield to selectedtoken
-=======
-    ///@notice Deposits launchpad yield to each token
->>>>>>> b469538a
     function depositLaunchpadYield(
         uint256[] calldata _tokenIds,
         uint256[] calldata _amounts
@@ -219,7 +211,6 @@
         if (amountsSum != msg.value) revert MsgValueDistAmountMismatch();
     }
 
-<<<<<<< HEAD
     ///@notice unlocks transaction processing yield for selected tokens
     function unlockTransactionProcessingYield(
         uint256[] calldata _tokenIds,
@@ -246,8 +237,6 @@
         }
     }
 
-=======
->>>>>>> b469538a
     ///@notice Sets the node activation threshold in staked $VVV
     function setActivationThreshold(uint256 _activationThreshold) external onlyAuthorized {
         if (_activationThreshold > activationThreshold) {
