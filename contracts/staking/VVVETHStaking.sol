--- conflicted
+++ resolved
@@ -122,28 +122,10 @@
         @param _stakeDuration The duration of the stake
         @return The id of the stake
      */
-<<<<<<< HEAD
-    function stakeEth(
-        StakingDuration _stakeDuration
-    ) external payable whenStakingIsPermitted returns (uint256) {
-        if (msg.value == 0) revert CantStakeZeroEth();
-
-        ++stakeId;
-
-        userStakes[msg.sender][stakeId] = StakeData({
-            stakedEthAmount: msg.value,
-            stakeStartTimestamp: block.timestamp,
-            stakeIsWithdrawn: false,
-            stakeDuration: _stakeDuration
-        });
-
-        _userStakeIds[msg.sender].push(stakeId);
-=======
     function stakeEth(StakingDuration _stakeDuration) external payable returns (uint256) {
         _stakeEth(_stakeDuration, msg.value);
         return stakeId;
     }
->>>>>>> 8b5e8fdb
 
     /**
         @notice Restakes ETH for a given duration, marks previous stake as withdrawn but does not transfer the ETH
@@ -304,12 +286,11 @@
         vvvToken = IERC20(_vvvTokenAddress);
     }
 
-<<<<<<< HEAD
     ///@notice allows admin to withdraw ETH
     function withdrawEth(uint256 _amount, address _to) external onlyOwner {
         (bool success, ) = payable(_to).call{ value: _amount }("");
         if (!success) revert WithdrawFailed();
-=======
+
     ///@notice Private function to stake ETH, used by both stakeEth and restakeEth
     function _stakeEth(StakingDuration _stakeDuration, uint256 _stakedEthAmount) private {
         if (_stakedEthAmount == 0) revert CantStakeZeroEth();
@@ -325,7 +306,6 @@
         _userStakeIds[msg.sender].push(stakeId);
 
         emit Stake(msg.sender, stakeId, _stakedEthAmount, block.timestamp, _stakeDuration);
->>>>>>> 8b5e8fdb
     }
 
     ///@notice checks permissions for withdrawing a stake based on eth amount, stake start time, and whether the stake has been withdrawn
