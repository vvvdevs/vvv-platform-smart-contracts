--- conflicted
+++ resolved
@@ -27,6 +27,18 @@
         uint256 startTime;
         uint256 intervalLength;
         uint256 tokenAmountPerInterval;
+    }
+
+    /**
+     * @notice struct representing parameters for setting a vesting schedule
+     *     @param vestedUser the address of the user whose vesting schedule is being set
+     *     @param vestingScheduleIndex the index of the vesting schedule being set
+     *     @param vestingSchedule the vesting schedule being set
+     */
+    struct SetVestingScheduleParams {
+        address vestedUser;
+        uint256 vestingScheduleIndex;
+        VestingSchedule vestingSchedule;
     }
 
     /**
@@ -158,41 +170,14 @@
     }
 
     /**
-<<<<<<< HEAD
-        @notice sets or replaces vesting schedule
-        @param _vestedUser the address of the user whose vesting schedule is being set
-        @param _vestingScheduleIndex the index of the vesting schedule being set
-        @param _vestingScheduleTotalAmount the total amount of tokens to be vested for this schedule
-        @param _vestingScheduleDuration the duration of the vesting schedule
-        @param _vestingScheduleStartTime the start time of the vesting schedule
-        @param _vestingScheduleIntervalLength the length of each interval in seconds
-     */
-    function _setVestingSchedule(
-        address _vestedUser,
-        uint256 _vestingScheduleIndex,
-        uint256 _vestingScheduleTotalAmount,
-        uint256 _vestingScheduleDuration,
-        uint256 _vestingScheduleStartTime,
-        uint256 _vestingScheduleIntervalLength
-    ) private {
-        uint256 vestingScheduleTokenAmountPerInterval = _vestingScheduleTotalAmount /
-            (_vestingScheduleDuration / _vestingScheduleIntervalLength);
-
-        VestingSchedule memory newSchedule = VestingSchedule(
-            _vestingScheduleTotalAmount,
-            0,
-            _vestingScheduleDuration,
-            _vestingScheduleStartTime,
-            _vestingScheduleIntervalLength,
-            vestingScheduleTokenAmountPerInterval
-        );
-=======
      * @notice sets or replaces vesting schedule
      *     @param _params SetVestingScheduleParams struct
      */
     function _setVestingSchedule(SetVestingScheduleParams memory _params) private {
         VestingSchedule memory newSchedule = _params.vestingSchedule;
->>>>>>> ff633327
+
+        newSchedule.tokenAmountPerInterval = newSchedule.totalTokenAmountToVest /
+            (newSchedule.duration / newSchedule.intervalLength);
 
         if (_params.vestingScheduleIndex == userVestingSchedules[_params.vestedUser].length) {
             userVestingSchedules[_params.vestedUser].push(newSchedule);
@@ -203,23 +188,14 @@
         }
 
         emit SetVestingSchedule(
-<<<<<<< HEAD
-            _vestedUser,
-            _vestingScheduleIndex,
-            _vestingScheduleTotalAmount,
-            0,
-            _vestingScheduleDuration,
-            _vestingScheduleStartTime,
-            _vestingScheduleIntervalLength,
-            vestingScheduleTokenAmountPerInterval
-=======
             _params.vestedUser,
             _params.vestingScheduleIndex,
             _params.vestingSchedule.totalTokenAmountToVest,
             _params.vestingSchedule.tokenAmountWithdrawn,
             _params.vestingSchedule.duration,
-            _params.vestingSchedule.startTime
->>>>>>> ff633327
+            _params.vestingSchedule.startTime,
+            _params.vestingSchedule.intervalLength,
+            _params.vestingSchedule.tokenAmountPerInterval
         );
     }
 
@@ -254,25 +230,15 @@
     }
 
     /**
-<<<<<<< HEAD
         @notice sets or replaces vesting schedule
         @notice only callable by admin
         @param _vestedUser the address of the user whose vesting schedule is being set
         @param _vestingScheduleIndex the index of the vesting schedule being set
         @param _vestingScheduleTotalAmount the total amount of tokens to be vested
+        @param _vestingScheduleAmountWithdrawn the amount of tokens that have been withdrawn
         @param _vestingScheduleDuration the duration of the vesting schedule
         @param _vestingScheduleStartTime the start time of the vesting schedule
         @param _vestingScheduleIntervalLength the length of each interval in seconds
-=======
-     * @notice sets or replaces vesting schedule
-     *     @notice only callable by admin
-     *     @param _vestedUser the address of the user whose vesting schedule is being set
-     *     @param _vestingScheduleIndex the index of the vesting schedule being set
-     *     @param _vestingScheduleTotalAmount the total amount of tokens to be vested
-     *     @param _vestingScheduleAmountWithdrawn the amount of tokens that have been withdrawn
-     *     @param _vestingScheduleDuration the duration of the vesting schedule
-     *     @param _vestingScheduleStartTime the start time of the vesting schedule
->>>>>>> ff633327
      */
     function setVestingSchedule(
         address _vestedUser,
@@ -286,19 +252,13 @@
         SetVestingScheduleParams memory params = SetVestingScheduleParams(
             _vestedUser,
             _vestingScheduleIndex,
-<<<<<<< HEAD
-            _vestingScheduleTotalAmount,
-            _vestingScheduleDuration,
-            _vestingScheduleStartTime,
-            _vestingScheduleIntervalLength
-=======
             VestingSchedule(
                 _vestingScheduleTotalAmount,
                 _vestingScheduleAmountWithdrawn,
                 _vestingScheduleDuration,
-                _vestingScheduleStartTime
+                _vestingScheduleStartTime,
+                _vestingScheduleIntervalLength
             )
->>>>>>> ff633327
         );
 
         _setVestingSchedule(params);
