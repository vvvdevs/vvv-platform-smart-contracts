//SPDX-License-Identifier: MIT
pragma solidity ^0.8.23;

import { IERC20 } from "@openzeppelin/contracts/token/ERC20/IERC20.sol";
import { Ownable } from "@openzeppelin/contracts/access/Ownable.sol";
import { SafeERC20 } from "@openzeppelin/contracts/token/ERC20/utils/SafeERC20.sol";

contract VVVVesting is Ownable {
    using SafeERC20 for IERC20;
    ///@notice the VVV token being vested

    IERC20 public VVVToken;

    /**
<<<<<<< HEAD
        @notice struct representing a user's vesting schedule
        @param totalTokenAmountToVest the total amount of tokens to be vested
        @param tokenAmountWithdrawn the amount of tokens that have been withdrawn
        @param duration the duration of the vesting schedule
        @param startTime the start time of the vesting schedule
        @param intervalLength the length of each interval in seconds
        @param tokenAmountPerInterval the amount of tokens to be vested per interval
=======
     * @notice struct representing a user's vesting schedule
     *     @param totalTokenAmountToVest the total amount of tokens to be vested
     *     @param tokenAmountWithdrawn the amount of tokens that have been withdrawn
     *     @param duration the duration of the vesting schedule
     *     @param startTime the start time of the vesting schedule
>>>>>>> a5329fa6
     */
    struct VestingSchedule {
        uint256 totalTokenAmountToVest;
        uint256 tokenAmountWithdrawn;
        uint256 duration;
        uint256 startTime;
        uint256 intervalLength;
        uint256 tokenAmountPerInterval;
    }

    ///@notice maps user address to array of vesting schedules
    mapping(address => VestingSchedule[]) public userVestingSchedules;

    /**
<<<<<<< HEAD
        @notice emitted when a user's vesting schedule is set or updated
        @param _vestedUser the address of the user whose vesting schedule is being set
        @param _vestingScheduleIndex the index of the vesting schedule being set
        @param _vestingScheduleTotalAmount the total amount of tokens to be vested for this schedule
        @param _vestingScheduleAmountWithdrawn the amount of tokens that have been withdrawn
        @param _vestingScheduleDuration the duration of the vesting schedule
        @param _vestingScheduleStartTime the start time of the vesting schedule
        @param _vestingScheduleIntervalLength the length of each interval in seconds
        @param _vestingScheduleTokenAmountPerInterval the amount of tokens to be vested per interval
    */
=======
     * @notice emitted when a user's vesting schedule is set or updated
     *     @param _vestedUser the address of the user whose vesting schedule is being set
     *     @param _vestingScheduleIndex the index of the vesting schedule being set
     *     @param _vestingScheduleTotalAmount the total amount of tokens to be vested for this schedule
     *     @param _vestingScheduleAmountWithdrawn the amount of tokens that have been withdrawn
     *     @param _vestingScheduleDuration the duration of the vesting schedule
     *     @param _vestingScheduleStartTime the start time of the vesting schedule
     */
>>>>>>> a5329fa6
    event SetVestingSchedule(
        address indexed _vestedUser,
        uint256 _vestingScheduleIndex,
        uint256 _vestingScheduleTotalAmount,
        uint256 _vestingScheduleAmountWithdrawn,
        uint256 _vestingScheduleDuration,
        uint256 _vestingScheduleStartTime,
        uint256 _vestingScheduleIntervalLength,
        uint256 _vestingScheduleTokenAmountPerInterval
    );

    /**
     * @notice emitted when a user's vesting schedule is removed
     *     @param _vestedUser the address of the user whose vesting schedule is being removed
     *     @param _vestingScheduleIndex the index of the vesting schedule being removed
     */
    event RemoveVestingSchedule(address indexed _vestedUser, uint256 _vestingScheduleIndex);

    /**
     * @notice emitted when user withdraws tokens
     *     @param _vestedUser the address of the user whose tokens are being withdrawn
     *     @param _tokenDestination the address the tokens are being sent to
     *     @param _tokenAmountToWithdraw the amount of tokens being withdrawn
     *     @param _vestingScheduleIndex the index of the vesting schedule the tokens are being withdrawn from
     */
    event VestedTokenWithdrawal(
        address indexed _vestedUser,
        address indexed _tokenDestination,
        uint256 _tokenAmountToWithdraw,
        uint256 _vestingScheduleIndex
    );

    /**
     * @notice emitted when the vested token is set
     *     @param _vvvtoken the address of the VVV token being vested
     */
    event SetVestedToken(address indexed _vvvtoken);

    ///@notice emitted when user tries to withdraw more tokens than are available to withdraw
    error AmountIsGreaterThanWithdrawable();

    ///@notice emitted when the contract is deployed with invalid constructor arguments
    error InvalidConstructorArguments();

    ///@notice emitted when a user tries to set a vesting schedule that does not exist
    error InvalidScheduleIndex();

    ///@notice emitted when an admin tries to set the vested token to the zero address
    error InvalidTokenAddress();

    /**
     * @notice constructor
     *     @param _vvvtoken the VVV token being vested
     *     @dev reverts if _vvvtoken is the zero address
     */
    constructor(address _vvvtoken) Ownable(msg.sender) {
        if (_vvvtoken == address(0)) {
            revert InvalidConstructorArguments();
        }

        VVVToken = IERC20(_vvvtoken);
    }

    /**
     * @notice allows user to withdraw any portion of their currently available tokens for a given vesting schedule
     *     @param _tokenAmountToWithdraw amount of tokens to withdraw
     *     @param _tokenDestination address to send tokens to
     *     @param _vestingScheduleIndex index of vesting schedule to withdraw from
     *     @dev reverts if user withdrawable amount for that schedule is less than _tokenAmountToWithdraw
     */
    function withdrawVestedTokens(
        uint256 _tokenAmountToWithdraw,
        address _tokenDestination,
        uint256 _vestingScheduleIndex
    ) external {
        VestingSchedule[] storage vestingSchedules = userVestingSchedules[msg.sender];

        if (_vestingScheduleIndex >= vestingSchedules.length) {
            revert InvalidScheduleIndex();
        }

        VestingSchedule storage vestingSchedule = vestingSchedules[_vestingScheduleIndex];

        if (
            _tokenAmountToWithdraw >
            getVestedAmount(msg.sender, _vestingScheduleIndex) - vestingSchedule.tokenAmountWithdrawn
        ) {
            revert AmountIsGreaterThanWithdrawable();
        }

        vestingSchedule.tokenAmountWithdrawn += _tokenAmountToWithdraw;

        VVVToken.safeTransfer(_tokenDestination, _tokenAmountToWithdraw);

        emit VestedTokenWithdrawal(
            msg.sender,
            _tokenDestination,
            _tokenAmountToWithdraw,
            _vestingScheduleIndex
        );
    }

    /**
<<<<<<< HEAD
        @notice sets or replaces vesting schedule
        @param _vestedUser the address of the user whose vesting schedule is being set
        @param _vestingScheduleIndex the index of the vesting schedule being set
        @param _vestingScheduleTotalAmount the total amount of tokens to be vested for this schedule
        @param _vestingScheduleDuration the duration of the vesting schedule
        @param _vestingScheduleStartTime the start time of the vesting schedule
        @param _vestingScheduleIntervalLength the length of each interval in seconds
=======
     * @notice sets or replaces vesting schedule
     *     @param _vestedUser the address of the user whose vesting schedule is being set
     *     @param _vestingScheduleIndex the index of the vesting schedule being set
     *     @param _vestingScheduleTotalAmount the total amount of tokens to be vested for this schedule
     *     @param _vestingScheduleDuration the duration of the vesting schedule
     *     @param _vestingScheduleStartTime the start time of the vesting schedule
>>>>>>> a5329fa6
     */
    function _setVestingSchedule(
        address _vestedUser,
        uint256 _vestingScheduleIndex,
        uint256 _vestingScheduleTotalAmount,
        uint256 _vestingScheduleDuration,
        uint256 _vestingScheduleStartTime,
        uint256 _vestingScheduleIntervalLength
    ) private {
<<<<<<< HEAD
        uint256 vestingScheduleTokenAmountPerInterval = _vestingScheduleTotalAmount / (_vestingScheduleDuration / _vestingScheduleIntervalLength);

        VestingSchedule memory newSchedule = VestingSchedule(
            _vestingScheduleTotalAmount, 
            0, 
            _vestingScheduleDuration, 
            _vestingScheduleStartTime,
            _vestingScheduleIntervalLength,
            vestingScheduleTokenAmountPerInterval
=======
        VestingSchedule memory newSchedule = VestingSchedule(
            _vestingScheduleTotalAmount,
            0,
            _vestingScheduleDuration,
            _vestingScheduleStartTime
>>>>>>> a5329fa6
        );

        if (_vestingScheduleIndex == userVestingSchedules[_vestedUser].length) {
            userVestingSchedules[_vestedUser].push(newSchedule);
        } else if (_vestingScheduleIndex < userVestingSchedules[_vestedUser].length) {
            userVestingSchedules[_vestedUser][_vestingScheduleIndex] = newSchedule;
        } else {
            revert InvalidScheduleIndex();
        }

<<<<<<< HEAD
        emit SetVestingSchedule(_vestedUser, _vestingScheduleIndex, _vestingScheduleTotalAmount, 0, _vestingScheduleDuration, _vestingScheduleStartTime, _vestingScheduleIntervalLength, vestingScheduleTokenAmountPerInterval);
=======
        emit SetVestingSchedule(
            _vestedUser,
            _vestingScheduleIndex,
            _vestingScheduleTotalAmount,
            0,
            _vestingScheduleDuration,
            _vestingScheduleStartTime
        );
>>>>>>> a5329fa6
    }

    /**
     * @notice returns a user's vesting schedule
     *     @param _vestedUser the address of the user whose vesting schedule is being queried
     *     @param _vestingScheduleIndex the index of the vesting schedule being queried
     */
    function getVestingSchedule(
        address _vestedUser,
        uint256 _vestingScheduleIndex
    ) external view returns (VestingSchedule memory) {
        return userVestingSchedules[_vestedUser][_vestingScheduleIndex];
    }

    /**
     * @notice returns the amount of tokens that are currently vested (exlcudes amount withdrawn)
     *     @param _vestedUser the user whose withdrawable amount is being queried
     *     @param _vestingScheduleIndex the index of the vesting schedule being queried
     *     @dev considers 3 cases for calculating withdrawable amount:
     *         1. schedule has not started OR has not been set
     *         2. schedule has ended with tokens remaining to withdraw
     *         3. schedule is in progress with tokens remaining to withdraw
     */
    function getVestedAmount(
        address _vestedUser,
        uint256 _vestingScheduleIndex
    ) public view returns (uint256) {
        VestingSchedule storage vestingSchedule = userVestingSchedules[_vestedUser][_vestingScheduleIndex];

        if (
            block.timestamp < vestingSchedule.startTime ||
            vestingSchedule.startTime == 0 ||
            userVestingSchedules[_vestedUser].length == 0
        ) {
            return 0;
        } else if (block.timestamp >= vestingSchedule.startTime + vestingSchedule.duration) {
            return vestingSchedule.totalTokenAmountToVest;
        } else {
<<<<<<< HEAD
            uint256 elapsedIntervals = (block.timestamp - vestingSchedule.startTime) / vestingSchedule.intervalLength;
            return elapsedIntervals * vestingSchedule.tokenAmountPerInterval;
        }
    }

    /**
        @notice sets or replaces vesting schedule
        @notice only callable by admin
        @param _vestedUser the address of the user whose vesting schedule is being set
        @param _vestingScheduleIndex the index of the vesting schedule being set
        @param _vestingScheduleTotalAmount the total amount of tokens to be vested
        @param _vestingScheduleDuration the duration of the vesting schedule
        @param _vestingScheduleStartTime the start time of the vesting schedule
        @param _vestingScheduleIntervalLength the length of each interval in seconds
=======
            return
                (vestingSchedule.totalTokenAmountToVest * (block.timestamp - vestingSchedule.startTime)) /
                vestingSchedule.duration;
        }
    }

    /**
     * @notice sets or replaces vesting schedule
     *     @notice only callable by admin
     *     @param _vestedUser the address of the user whose vesting schedule is being set
     *     @param _vestingScheduleIndex the index of the vesting schedule being set
     *     @param _vestingScheduleTotalAmount the total amount of tokens to be vested
     *     @param _vestingScheduleDuration the duration of the vesting schedule
     *     @param _vestingScheduleStartTime the start time of the vesting schedule
>>>>>>> a5329fa6
     */
    function setVestingSchedule(
        address _vestedUser,
        uint256 _vestingScheduleIndex,
        uint256 _vestingScheduleTotalAmount,
        uint256 _vestingScheduleDuration,
        uint256 _vestingScheduleStartTime,
        uint256 _vestingScheduleIntervalLength
    ) external onlyOwner {
<<<<<<< HEAD
        _setVestingSchedule(_vestedUser, _vestingScheduleIndex, _vestingScheduleTotalAmount, _vestingScheduleDuration, _vestingScheduleStartTime, _vestingScheduleIntervalLength);
=======
        _setVestingSchedule(
            _vestedUser,
            _vestingScheduleIndex,
            _vestingScheduleTotalAmount,
            _vestingScheduleDuration,
            _vestingScheduleStartTime
        );
>>>>>>> a5329fa6
    }

    /**
     * @notice removes vesting schedule while preserving indices of other schedules
     *     @notice only callable by admin
     *     @param _vestedUser the address of the user whose vesting schedule is being removed
     *     @param _vestingScheduleIndex the index of the vesting schedule being removed
     */
    function removeVestingSchedule(address _vestedUser, uint256 _vestingScheduleIndex) external onlyOwner {
        delete userVestingSchedules[_vestedUser][_vestingScheduleIndex];
        emit RemoveVestingSchedule(_vestedUser, _vestingScheduleIndex);
    }

    /**
     * @notice sets the address of the VVV token being vested
     *     @notice emits SetVestedToken event
     *     @param _vvvtoken the address of the VVV token being vested
     *     @dev in-place update that carries over existing vesting schedules and user claims
     *     @dev reverts if _vvvtoken is the zero address
     */
    function setVestedToken(address _vvvtoken) external onlyOwner {
        if (_vvvtoken == address(0)) {
            revert InvalidTokenAddress();
        }

        VVVToken = IERC20(_vvvtoken);
        emit SetVestedToken(_vvvtoken);
    }
}<|MERGE_RESOLUTION|>--- conflicted
+++ resolved
@@ -12,7 +12,6 @@
     IERC20 public VVVToken;
 
     /**
-<<<<<<< HEAD
         @notice struct representing a user's vesting schedule
         @param totalTokenAmountToVest the total amount of tokens to be vested
         @param tokenAmountWithdrawn the amount of tokens that have been withdrawn
@@ -20,13 +19,6 @@
         @param startTime the start time of the vesting schedule
         @param intervalLength the length of each interval in seconds
         @param tokenAmountPerInterval the amount of tokens to be vested per interval
-=======
-     * @notice struct representing a user's vesting schedule
-     *     @param totalTokenAmountToVest the total amount of tokens to be vested
-     *     @param tokenAmountWithdrawn the amount of tokens that have been withdrawn
-     *     @param duration the duration of the vesting schedule
-     *     @param startTime the start time of the vesting schedule
->>>>>>> a5329fa6
      */
     struct VestingSchedule {
         uint256 totalTokenAmountToVest;
@@ -41,7 +33,6 @@
     mapping(address => VestingSchedule[]) public userVestingSchedules;
 
     /**
-<<<<<<< HEAD
         @notice emitted when a user's vesting schedule is set or updated
         @param _vestedUser the address of the user whose vesting schedule is being set
         @param _vestingScheduleIndex the index of the vesting schedule being set
@@ -52,16 +43,6 @@
         @param _vestingScheduleIntervalLength the length of each interval in seconds
         @param _vestingScheduleTokenAmountPerInterval the amount of tokens to be vested per interval
     */
-=======
-     * @notice emitted when a user's vesting schedule is set or updated
-     *     @param _vestedUser the address of the user whose vesting schedule is being set
-     *     @param _vestingScheduleIndex the index of the vesting schedule being set
-     *     @param _vestingScheduleTotalAmount the total amount of tokens to be vested for this schedule
-     *     @param _vestingScheduleAmountWithdrawn the amount of tokens that have been withdrawn
-     *     @param _vestingScheduleDuration the duration of the vesting schedule
-     *     @param _vestingScheduleStartTime the start time of the vesting schedule
-     */
->>>>>>> a5329fa6
     event SetVestingSchedule(
         address indexed _vestedUser,
         uint256 _vestingScheduleIndex,
@@ -165,7 +146,6 @@
     }
 
     /**
-<<<<<<< HEAD
         @notice sets or replaces vesting schedule
         @param _vestedUser the address of the user whose vesting schedule is being set
         @param _vestingScheduleIndex the index of the vesting schedule being set
@@ -173,14 +153,6 @@
         @param _vestingScheduleDuration the duration of the vesting schedule
         @param _vestingScheduleStartTime the start time of the vesting schedule
         @param _vestingScheduleIntervalLength the length of each interval in seconds
-=======
-     * @notice sets or replaces vesting schedule
-     *     @param _vestedUser the address of the user whose vesting schedule is being set
-     *     @param _vestingScheduleIndex the index of the vesting schedule being set
-     *     @param _vestingScheduleTotalAmount the total amount of tokens to be vested for this schedule
-     *     @param _vestingScheduleDuration the duration of the vesting schedule
-     *     @param _vestingScheduleStartTime the start time of the vesting schedule
->>>>>>> a5329fa6
      */
     function _setVestingSchedule(
         address _vestedUser,
@@ -190,7 +162,6 @@
         uint256 _vestingScheduleStartTime,
         uint256 _vestingScheduleIntervalLength
     ) private {
-<<<<<<< HEAD
         uint256 vestingScheduleTokenAmountPerInterval = _vestingScheduleTotalAmount / (_vestingScheduleDuration / _vestingScheduleIntervalLength);
 
         VestingSchedule memory newSchedule = VestingSchedule(
@@ -200,13 +171,6 @@
             _vestingScheduleStartTime,
             _vestingScheduleIntervalLength,
             vestingScheduleTokenAmountPerInterval
-=======
-        VestingSchedule memory newSchedule = VestingSchedule(
-            _vestingScheduleTotalAmount,
-            0,
-            _vestingScheduleDuration,
-            _vestingScheduleStartTime
->>>>>>> a5329fa6
         );
 
         if (_vestingScheduleIndex == userVestingSchedules[_vestedUser].length) {
@@ -217,18 +181,7 @@
             revert InvalidScheduleIndex();
         }
 
-<<<<<<< HEAD
         emit SetVestingSchedule(_vestedUser, _vestingScheduleIndex, _vestingScheduleTotalAmount, 0, _vestingScheduleDuration, _vestingScheduleStartTime, _vestingScheduleIntervalLength, vestingScheduleTokenAmountPerInterval);
-=======
-        emit SetVestingSchedule(
-            _vestedUser,
-            _vestingScheduleIndex,
-            _vestingScheduleTotalAmount,
-            0,
-            _vestingScheduleDuration,
-            _vestingScheduleStartTime
-        );
->>>>>>> a5329fa6
     }
 
     /**
@@ -267,7 +220,6 @@
         } else if (block.timestamp >= vestingSchedule.startTime + vestingSchedule.duration) {
             return vestingSchedule.totalTokenAmountToVest;
         } else {
-<<<<<<< HEAD
             uint256 elapsedIntervals = (block.timestamp - vestingSchedule.startTime) / vestingSchedule.intervalLength;
             return elapsedIntervals * vestingSchedule.tokenAmountPerInterval;
         }
@@ -282,22 +234,6 @@
         @param _vestingScheduleDuration the duration of the vesting schedule
         @param _vestingScheduleStartTime the start time of the vesting schedule
         @param _vestingScheduleIntervalLength the length of each interval in seconds
-=======
-            return
-                (vestingSchedule.totalTokenAmountToVest * (block.timestamp - vestingSchedule.startTime)) /
-                vestingSchedule.duration;
-        }
-    }
-
-    /**
-     * @notice sets or replaces vesting schedule
-     *     @notice only callable by admin
-     *     @param _vestedUser the address of the user whose vesting schedule is being set
-     *     @param _vestingScheduleIndex the index of the vesting schedule being set
-     *     @param _vestingScheduleTotalAmount the total amount of tokens to be vested
-     *     @param _vestingScheduleDuration the duration of the vesting schedule
-     *     @param _vestingScheduleStartTime the start time of the vesting schedule
->>>>>>> a5329fa6
      */
     function setVestingSchedule(
         address _vestedUser,
@@ -307,17 +243,7 @@
         uint256 _vestingScheduleStartTime,
         uint256 _vestingScheduleIntervalLength
     ) external onlyOwner {
-<<<<<<< HEAD
         _setVestingSchedule(_vestedUser, _vestingScheduleIndex, _vestingScheduleTotalAmount, _vestingScheduleDuration, _vestingScheduleStartTime, _vestingScheduleIntervalLength);
-=======
-        _setVestingSchedule(
-            _vestedUser,
-            _vestingScheduleIndex,
-            _vestingScheduleTotalAmount,
-            _vestingScheduleDuration,
-            _vestingScheduleStartTime
-        );
->>>>>>> a5329fa6
     }
 
     /**
