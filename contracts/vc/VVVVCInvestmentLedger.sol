//SPDX-License-Identifier: MIT
pragma solidity ^0.8.23;

import { IERC20 } from "@openzeppelin/contracts/token/ERC20/IERC20.sol";
import { SafeERC20 } from "@openzeppelin/contracts/token/ERC20/utils/SafeERC20.sol";
import { ECDSA } from "@openzeppelin/contracts/utils/cryptography/ECDSA.sol";
import { VVVAuthorizationRegistryChecker } from "contracts/auth/VVVAuthorizationRegistryChecker.sol";
/**
 * @title VVV VC Investment Ledger
 * @notice This contract facilitates investments in VVV VC projects
 */
contract VVVVCInvestmentLedger is VVVAuthorizationRegistryChecker {
    using SafeERC20 for IERC20;

    /// @notice EIP-712 standard definitions
    bytes32 public constant DOMAIN_TYPEHASH =
        keccak256(bytes("EIP712Domain(string name,uint256 chainId,address verifyingContract)"));
    bytes32 public constant INVESTMENT_TYPEHASH =
        keccak256(
            bytes("VCInvestment(uint256 investmentRound,address kycAddress,uint256 investmentAmount)")
        );
    bytes32 public immutable DOMAIN_SEPARATOR;

    /// @notice The address authorized to sign investment transactions
    address public signer;

<<<<<<< HEAD
    /// @notice flag to pause investments
    bool public investmentIsPaused;

=======
>>>>>>> afc6f1b3
    /// @notice the denominator used to convert units of payment tokens to units of $STABLE (i.e. USDC/T)
    uint256 public exchangeRateDenominator = 1e6;

    /// @notice stores kyc address amounts invested for each investment round
    mapping(address => mapping(uint256 => uint256)) public kycAddressInvestedPerRound;

    /// @notice stores total amounts invested for each investment round
    mapping(uint256 => uint256) public totalInvestedPerRound;

    /**
     * @notice Struct for investment parameters
     * @param investmentRound The round of the investment
     * @param investmentRoundLimit The limit of the investment round
     * @param investmentRoundStartTimestamp The start timestamp of the investment round
     * @param investmentRoundEndTimestamp The end timestamp of the investment round
     * @param paymentTokenAddress The address of the payment token
     * @param kycAddress The address of the kyc address
     * @param kycAddressAllocation The max amount the kyc address can invest
     * @param amountToInvest The amount of paymentToken to invest
     * @param exchangeRateNumerator The numerator of the conversion of payment token to stablecoin (i.e. VVV to USDC)
     * @param deadline The deadline for the investment
     * @param signature The signature of the investment
     */
    struct InvestParams {
        uint256 investmentRound;
        uint256 investmentRoundLimit;
        uint256 investmentRoundStartTimestamp;
        uint256 investmentRoundEndTimestamp;
        address paymentTokenAddress;
        address kycAddress;
        uint256 kycAddressAllocation;
        uint256 amountToInvest;
        uint256 exchangeRateNumerator;
        uint256 deadline;
        bytes signature;
    }

    /**
     * @notice Event emitted when a VC investment is made
     * @param investmentRound The round of the investment
     * @param paymentTokenAddress The address of the payment token
     * @param kycAddress The address of the kyc address
     * @param exchangeRateNumerator The numerator of the conversion of payment token to stablecoin
     * @param exchangeRateDenominator The denominator of the conversion of payment token to stablecoin
     * @param investmentAmount The amount invested in stablecoin terms
     */
    event VCInvestment(
        uint256 indexed investmentRound,
        address indexed paymentTokenAddress,
        address indexed kycAddress,
        uint256 exchangeRateNumerator,
        uint256 exchangeRateDenominator,
        uint256 investmentAmount
    );

    /**
     * @notice Event emitted when a VC investment is refunded
     * @param userKycAddress The kyc address of the user to refund
     * @param tokenDestination The address to which to send the refund token
     * @param investmentRound The round of the investment to refund
     * @param refundTokenAddress The address of the token to refund
     * @param refundTokenAmount The amount of the token to refund
     * @param stablecoinEquivalent The equivalent amount of stablecoin to the token amount refunded
     */
    event VCRefund(
        address userKycAddress,
        address tokenDestination,
        uint256 investmentRound,
        address refundTokenAddress,
        uint256 refundTokenAmount,
        uint256 stablecoinEquivalent
    );

    /// @notice Error thrown when the caller or investment round allocation has been exceeded
    error ExceedsAllocation();

    /// @notice Error thrown when the investment round is inactive
    error InactiveInvestmentRound();

    /// @notice Error thrown when the signer address is not recovered from the provided signature
    error InvalidSignature();

    /// @notice Error thrown when an attempt to invest is made while investment is paused
    error InvestmentPaused();

    /**
        @notice stores the signer address and initializes the EIP-712 domain separator
        @param _signer The address authorized to sign investment transactions
        @param _environmentTag The environment tag for the EIP-712 domain separator
     */
    constructor(
        address _signer,
        string memory _environmentTag,
        address _authorizationRegistryAddress
    ) VVVAuthorizationRegistryChecker(_authorizationRegistryAddress) {
        signer = _signer;

        // EIP-712 domain separator
        DOMAIN_SEPARATOR = keccak256(
            abi.encode(
                DOMAIN_TYPEHASH,
                keccak256(abi.encodePacked("VVV", _environmentTag)),
                block.chainid,
                address(this)
            )
        );
    }

    /**
     * @notice Facilitates a kyc address's investment in a project
     * @param _params An InvestParams struct containing the investment parameters
     */
    function invest(InvestParams memory _params) external {
        //check if investments are paused
        if (investmentIsPaused) revert InvestmentPaused();

        // check if signature is valid
        if (!_isSignatureValid(_params)) {
            revert InvalidSignature();
        }

        // check if the investment round is active
        if (
            block.timestamp < _params.investmentRoundStartTimestamp ||
            block.timestamp > _params.investmentRoundEndTimestamp
        ) {
            revert InactiveInvestmentRound();
        }

        // store kyc address and total amounts invested for this investment round
        uint256 kycAddressInvestedThisRound = kycAddressInvestedPerRound[_params.kycAddress][
            _params.investmentRound
        ];
        uint256 totalInvestedThisRound = totalInvestedPerRound[_params.investmentRound];

        //the stablecoin amount equivalent to the payment token amount supplied at the current exchange rate
        uint256 stableAmountEquivalent = (_params.amountToInvest * _params.exchangeRateNumerator) /
            exchangeRateDenominator;

        // check if kyc address has already invested the max stablecoin-equivalent amount for this round,
        // or if the total invested for this round has reached the limit
        if (
            stableAmountEquivalent > _params.kycAddressAllocation - kycAddressInvestedThisRound ||
            stableAmountEquivalent > _params.investmentRoundLimit - totalInvestedThisRound
        ) {
            revert ExceedsAllocation();
        }

        // update kyc address and total amounts invested for this investment round (in stablecoin terms)
        kycAddressInvestedPerRound[_params.kycAddress][_params.investmentRound] += stableAmountEquivalent;
        totalInvestedPerRound[_params.investmentRound] += stableAmountEquivalent;

        // transfer tokens from msg.sender to this contract (in payment token terms)
        IERC20(_params.paymentTokenAddress).safeTransferFrom(
            msg.sender,
            address(this),
            _params.amountToInvest
        );

        // emit VCInvestment event (in stablecoin terms)
<<<<<<< HEAD
        emit VCInvestment(_params.investmentRound, _params.kycAddress, stableAmountEquivalent);
=======
        emit VCInvestment(
            _params.investmentRound,
            _params.paymentTokenAddress,
            _params.kycAddress,
            _params.exchangeRateNumerator,
            exchangeRateDenominator,
            stableAmountEquivalent
        );
>>>>>>> afc6f1b3
    }

    /**
     * @notice Checks if the provided signature is valid
     * @param _params An InvestParams struct containing the investment parameters
     * @return true if the signer address is recovered from the signature, false otherwise
     */
    function _isSignatureValid(InvestParams memory _params) internal view returns (bool) {
        bytes32 digest = keccak256(
            abi.encodePacked(
                "\x19\x01",
                DOMAIN_SEPARATOR,
                keccak256(
                    abi.encode(
                        INVESTMENT_TYPEHASH,
                        _params.investmentRound,
                        _params.investmentRoundLimit,
                        _params.investmentRoundStartTimestamp,
                        _params.investmentRoundEndTimestamp,
                        _params.paymentTokenAddress,
                        _params.kycAddress,
                        _params.kycAddressAllocation,
                        _params.exchangeRateNumerator,
                        _params.deadline,
                        block.chainid
                    )
                )
            )
        );

        address recoveredAddress = ECDSA.recover(digest, _params.signature);

        bool isSigner = recoveredAddress == signer;
        bool isExpired = block.timestamp > _params.deadline;
        return isSigner && !isExpired;
    }

    /// @notice external wrapper for _isSignatureValid
    function isSignatureValid(InvestParams memory _params) external view returns (bool) {
        return _isSignatureValid(_params);
    }

    /// @notice Allows admin to withdraw ERC20 tokens from this contract
    function withdraw(address _tokenAddress, address _to, uint256 _amount) external onlyAuthorized {
        IERC20(_tokenAddress).safeTransfer(_to, _amount);
    }

    /** 
        @notice Allows admin to add an investment record to the ledger
        @dev does not account for a nominal payment token / exchange rate - only modifies stablecoin equivalent invested
     */
    function addInvestmentRecord(
        address _kycAddress,
        uint256 _investmentRound,
        uint256 _amountToInvest
    ) external onlyAuthorized {
        kycAddressInvestedPerRound[_kycAddress][_investmentRound] += _amountToInvest;
        totalInvestedPerRound[_investmentRound] += _amountToInvest;
        emit VCInvestment(_investmentRound, address(0), _kycAddress, 0, 0, _amountToInvest);
    }

    ///@notice Allows admin to set the exchange rate denominator
    function setExchangeRateDenominator(uint256 _exchangeRateDenominator) external onlyAuthorized {
        exchangeRateDenominator = _exchangeRateDenominator;
    }

    ///@notice Allows admin to set the exchange rate denominator
    function setExchangeRateDenominator(uint256 _exchangeRateDenominator) external onlyAuthorized {
        exchangeRateDenominator = _exchangeRateDenominator;
    }

    /**
        @notice refunds a user's investment in units of the specified ERC20 token
        @dev ex. to refund user 1 $VVV which was invested at $10 per VVV, _refundTokenAmount = 1, _stablecoinEquivalent = 10
        @dev allows erasing manually added investment records
     */
    function refundUserInvestment(
        address _userKycAddress,
        address _tokenDestination,
        uint256 _investmentRound,
        address _refundTokenAddress,
        uint256 _refundTokenAmount,
        uint256 _stablecoinEquivalent
    ) external onlyAuthorized {
        kycAddressInvestedPerRound[_userKycAddress][_investmentRound] -= _stablecoinEquivalent;
        totalInvestedPerRound[_investmentRound] -= _stablecoinEquivalent;

        IERC20(_refundTokenAddress).safeTransfer(_tokenDestination, _refundTokenAmount);

        emit VCRefund(
            _userKycAddress,
            _tokenDestination,
            _investmentRound,
            _refundTokenAddress,
            _refundTokenAmount,
            _stablecoinEquivalent
        );
    }

    /// @notice admin function to pause investment
    function setInvestmentIsPaused(bool _isPaused) external onlyAuthorized {
        investmentIsPaused = _isPaused;
    }
}<|MERGE_RESOLUTION|>--- conflicted
+++ resolved
@@ -24,12 +24,9 @@
     /// @notice The address authorized to sign investment transactions
     address public signer;
 
-<<<<<<< HEAD
     /// @notice flag to pause investments
     bool public investmentIsPaused;
 
-=======
->>>>>>> afc6f1b3
     /// @notice the denominator used to convert units of payment tokens to units of $STABLE (i.e. USDC/T)
     uint256 public exchangeRateDenominator = 1e6;
 
@@ -190,9 +187,6 @@
         );
 
         // emit VCInvestment event (in stablecoin terms)
-<<<<<<< HEAD
-        emit VCInvestment(_params.investmentRound, _params.kycAddress, stableAmountEquivalent);
-=======
         emit VCInvestment(
             _params.investmentRound,
             _params.paymentTokenAddress,
@@ -201,7 +195,6 @@
             exchangeRateDenominator,
             stableAmountEquivalent
         );
->>>>>>> afc6f1b3
     }
 
     /**
@@ -268,11 +261,6 @@
         exchangeRateDenominator = _exchangeRateDenominator;
     }
 
-    ///@notice Allows admin to set the exchange rate denominator
-    function setExchangeRateDenominator(uint256 _exchangeRateDenominator) external onlyAuthorized {
-        exchangeRateDenominator = _exchangeRateDenominator;
-    }
-
     /**
         @notice refunds a user's investment in units of the specified ERC20 token
         @dev ex. to refund user 1 $VVV which was invested at $10 per VVV, _refundTokenAmount = 1, _stablecoinEquivalent = 10
