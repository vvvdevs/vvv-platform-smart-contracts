--- conflicted
+++ resolved
@@ -1,59 +1,3 @@
-<<<<<<< HEAD
-{
-  "name": "hardhat-project",
-  "scripts": {
-    "lint": "prettier --check --plugin=prettier-plugin-solidity ./**.sol",
-    "prepare": "husky install"
-  },
-  "devDependencies": {
-    "@nomicfoundation/hardhat-chai-matchers": "^1.0.6",
-    "@nomicfoundation/hardhat-foundry": "^1.0.1",
-    "@nomicfoundation/hardhat-network-helpers": "^1.0.8",
-    "@nomicfoundation/hardhat-toolbox": "^2.0.2",
-    "@nomiclabs/hardhat-ethers": "^2.2.3",
-    "@nomiclabs/hardhat-etherscan": "^3.1.7",
-    "@openzeppelin/hardhat-upgrades": "^1.27.0",
-    "@typechain/ethers-v5": "^10.2.1",
-    "@typechain/hardhat": "^6.1.6",
-    "@types/chai": "^4.3.5",
-    "@types/mocha": "^10.0.1",
-    "chai": "^4.3.7",
-    "erc721a": "^4.2.3",
-    "hardhat": "^2.14.1",
-    "hardhat-abi-exporter": "^2.10.1",
-    "hardhat-contract-sizer": "^2.10.0",
-    "hardhat-gas-reporter": "^1.0.9",
-    "husky": "^8.0.3",
-    "prettier": "^3.1.1",
-    "prettier-plugin-solidity": "^1.3.1",
-    "solidity-coverage": "^0.8.4",
-    "ts-node": "^10.9.1",
-    "typechain": "^8.3.1",
-    "typescript": "^5.1.6"
-  },
-  "dependencies": {
-    "@openzeppelin/contracts": "5.0.0",
-    "@openzeppelin/contracts-upgradeable": "5.0.0",
-    "@uintgroup/pausable-selective": "^0.0.1",
-    "dotenv": "^16.1.3"
-  },
-  "prettier": {
-    "overrides": [
-      {
-        "files": "*.sol",
-        "options": {
-          "printWidth": 107,
-          "tabWidth": 4,
-          "useTabs": false,
-          "singleQuote": false,
-          "bracketSpacing": true,
-          "explicitTypes": "always"
-        }
-      }
-    ]
-  }
-}
-=======
 {
   "name": "hardhat-project",
   "scripts": {
@@ -106,5 +50,4 @@
       }
     ]
   }
-}
->>>>>>> 49181644
+}