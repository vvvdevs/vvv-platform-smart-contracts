//SPDX-License-Identifier: MIT
<<<<<<< HEAD

/**
 * @title VVVVesting Fuzz Tests
 * @dev use "forge test --match-contract VVVVestingFuzzTests" to run tests
 * @dev use "forge coverage --match-contract VVVVestingFuzzTests" to run coverage
 */
pragma solidity ^0.8.22;
=======
pragma solidity ^0.8.23;
>>>>>>> 49181644

import { VVVVestingTestBase } from "test/vesting/VVVVestingTestBase.sol";
import { MockERC20 } from "contracts/mock/MockERC20.sol";
import { VVVVesting } from "contracts/vesting/VVVVesting.sol";
import { Math } from "@openzeppelin/contracts/utils/math/Math.sol";

/**
 * @title VVVVesting Fuzz Tests
 * @dev use "forge test --match-contract VVVVestingFuzzTests" to run tests
 * @dev use "forge coverage --match-contract VVVVestingFuzzTests" to run coverage
 */
contract VVVVestingFuzzTests is VVVVestingTestBase {
    function setUp() public {
        vm.startPrank(deployer, deployer);

        VVVTokenInstance = new MockERC20(18);
        VVVVestingInstance = new VVVVesting(address(VVVTokenInstance));

        VVVTokenInstance.mint(address(VVVVestingInstance), 1_000_000 * 1e18); //1M tokens

        vm.stopPrank();
    }

    //test setting a vesting schedule and withdrawing tokens, assert that the correct amount of tokens are withdrawn
    //fuzzes with withdraw values between 0 and (vested-withdrawn)
    function testFuzz_WithdrawVestedTokens(uint256 _tokenAmountToWithdraw) public {
        uint256 vestingScheduleIndex = 0;
        uint256 totalAmount = 10_000 * 1e18; //10k tokens
        uint256 amountWithdrawn = 0;
        uint256 duration = 120;
        uint256 startTime = block.timestamp;

        setVestingScheduleFromDeployer(
            sampleUser,
            vestingScheduleIndex,
            totalAmount,
            amountWithdrawn,
            duration,
            startTime
        );

        uint256 vestedAmount = VVVVestingInstance.getVestedAmount(sampleUser, vestingScheduleIndex);
        (, uint256 withdrawnTokens, , ) = VVVVestingInstance.userVestingSchedules(
            sampleUser,
            vestingScheduleIndex
        );
        uint256 amountToWithdraw = Math.min(vestedAmount - withdrawnTokens, _tokenAmountToWithdraw);

        withdrawVestedTokensAsUser(sampleUser, amountToWithdraw, sampleUser, vestingScheduleIndex);
        assertEq(VVVTokenInstance.balanceOf(sampleUser), amountToWithdraw);
    }

    //tests both that the correct amount of vested and withdrawn tokens are read
    function testFuzz_GetVestedAmount(address _vestedUser, uint8 _vestingTime) public {
        uint256 totalAmount = 10_000 * 1e18; //10k tokens
        uint256 amountWithdrawn = 0;
        uint256 duration = 120;
        uint256 startTime = block.timestamp;
        uint256 vestingScheduleIndex = 0;

        setVestingScheduleFromDeployer(
            _vestedUser,
            vestingScheduleIndex,
            totalAmount,
            amountWithdrawn,
            duration,
            startTime
        );

        uint256 vestingTime = _vestingTime > 0 ? _vestingTime : 1;
        advanceBlockNumberAndTimestampInSeconds(vestingTime);

        uint256 vestedAmount = VVVVestingInstance.getVestedAmount(_vestedUser, vestingScheduleIndex);

        uint256 referenceVestedAmount = Math.min(
            totalAmount,
            (totalAmount * (block.timestamp - startTime)) / duration
        );

        assertEq(vestedAmount, referenceVestedAmount);
    }
}<|MERGE_RESOLUTION|>--- conflicted
+++ resolved
@@ -1,15 +1,5 @@
 //SPDX-License-Identifier: MIT
-<<<<<<< HEAD
-
-/**
- * @title VVVVesting Fuzz Tests
- * @dev use "forge test --match-contract VVVVestingFuzzTests" to run tests
- * @dev use "forge coverage --match-contract VVVVestingFuzzTests" to run coverage
- */
-pragma solidity ^0.8.22;
-=======
 pragma solidity ^0.8.23;
->>>>>>> 49181644
 
 import { VVVVestingTestBase } from "test/vesting/VVVVestingTestBase.sol";
 import { MockERC20 } from "contracts/mock/MockERC20.sol";
