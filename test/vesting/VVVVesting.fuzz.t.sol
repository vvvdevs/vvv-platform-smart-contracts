//SPDX-License-Identifier: MIT
pragma solidity ^0.8.23;

import { VVVVestingTestBase } from "test/vesting/VVVVestingTestBase.sol";
import { MockERC20 } from "contracts/mock/MockERC20.sol";
import { VVVVesting } from "contracts/vesting/VVVVesting.sol";
import { Math } from "@openzeppelin/contracts/utils/math/Math.sol";

/**
 * @title VVVVesting Fuzz Tests
 * @dev use "forge test --match-contract VVVVestingFuzzTests" to run tests
 * @dev use "forge coverage --match-contract VVVVestingFuzzTests" to run coverage
 */
contract VVVVestingFuzzTests is VVVVestingTestBase {
    function setUp() public {
        vm.startPrank(deployer, deployer);

        VVVTokenInstance = new MockERC20(18);
        VVVVestingInstance = new VVVVesting(address(VVVTokenInstance));

        VVVTokenInstance.mint(address(VVVVestingInstance), 1_000_000 * 1e18); //1M tokens

        vm.stopPrank();
    }

    //test setting a vesting schedule and withdrawing tokens, assert that the correct amount of tokens are withdrawn
    //fuzzes with withdraw values between 0 and (vested-withdrawn)
    function testFuzz_WithdrawVestedTokens(uint256 _tokenAmountToWithdraw) public {
        uint256 vestingScheduleIndex = 0;
        uint256 totalAmount = 10_000 * 1e18; //10k tokens
        uint256 amountWithdrawn = 0;
        uint256 duration = 120;
        uint256 startTime = block.timestamp;
        uint256 intervalLength = 30;

        setVestingScheduleFromDeployer(
            sampleUser,
            vestingScheduleIndex,
            totalAmount,
<<<<<<< HEAD
            duration,
            startTime,
            intervalLength
=======
            amountWithdrawn,
            duration,
            startTime
>>>>>>> 09663bc2
        );

        uint256 vestedAmount = VVVVestingInstance.getVestedAmount(sampleUser, vestingScheduleIndex);
        (, uint256 withdrawnTokens, , , , ) = VVVVestingInstance.userVestingSchedules(
            sampleUser,
            vestingScheduleIndex
        );
        uint256 amountToWithdraw = Math.min(vestedAmount - withdrawnTokens, _tokenAmountToWithdraw);

        withdrawVestedTokensAsUser(sampleUser, amountToWithdraw, sampleUser, vestingScheduleIndex);
        assertEq(VVVTokenInstance.balanceOf(sampleUser), amountToWithdraw);
    }

    //tests both that the correct amount of vested and withdrawn tokens are read
    function testFuzz_GetVestedAmount(address _vestedUser, uint8 _vestingTime) public {
        uint256 totalAmount = 10_000 * 1e18; //10k tokens
        uint256 amountWithdrawn = 0;
        uint256 duration = 120;
        uint256 startTime = block.timestamp;
        uint256 vestingScheduleIndex = 0;
        uint256 intervalLength = 30;
        uint256 tokenAmountPerInterval = totalAmount / (duration / intervalLength);

        setVestingScheduleFromDeployer(
            _vestedUser,
            vestingScheduleIndex,
            totalAmount,
            amountWithdrawn,
            duration,
            startTime,
            intervalLength
        );

        uint256 vestingTime = _vestingTime > 0 ? _vestingTime : 1;
        advanceBlockNumberAndTimestampInSeconds(vestingTime);

        uint256 vestedAmount = VVVVestingInstance.getVestedAmount(_vestedUser, vestingScheduleIndex);

        uint256 elapsedIntervals = (block.timestamp - startTime) / intervalLength;

        uint256 referenceVestedAmount = Math.min(totalAmount, elapsedIntervals * tokenAmountPerInterval);

        assertEq(vestedAmount, referenceVestedAmount);
    }
}<|MERGE_RESOLUTION|>--- conflicted
+++ resolved
@@ -37,15 +37,10 @@
             sampleUser,
             vestingScheduleIndex,
             totalAmount,
-<<<<<<< HEAD
+            amountWithdrawn,
             duration,
             startTime,
             intervalLength
-=======
-            amountWithdrawn,
-            duration,
-            startTime
->>>>>>> 09663bc2
         );
 
         uint256 vestedAmount = VVVVestingInstance.getVestedAmount(sampleUser, vestingScheduleIndex);
