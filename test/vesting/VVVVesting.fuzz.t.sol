//SPDX-License-Identifier: MIT

/**
 * @title VVVVesting Fuzz Tests
 * @dev use "forge test --match-contract VVVVestingFuzzTests" to run tests
 * @dev use "forge coverage --match-contract VVVVestingFuzzTests" to run coverage
 */

pragma solidity ^0.8.23;

import { VVVVestingTestBase } from "test/vesting/VVVVestingTestBase.sol";
import { MockERC20 } from "contracts/mock/MockERC20.sol";
import { VVVVesting } from "contracts/vesting/VVVVesting.sol";
import { Math } from "@openzeppelin/contracts/utils/math/Math.sol";

contract VVVVestingFuzzTests is VVVVestingTestBase {
    //=====================================================================
    // SETUP
    //=====================================================================
    function setUp() public {
        vm.startPrank(deployer, deployer);

        VVVTokenInstance = new MockERC20(18);
        VVVVestingInstance = new VVVVesting(address(VVVTokenInstance));

        VVVTokenInstance.mint(address(VVVVestingInstance), 1_000_000 * 1e18); //1M tokens

        vm.stopPrank();
    }

    //=====================================================================
    // FUZZ TESTS
    //=====================================================================
    //test setting a vesting schedule and withdrawing tokens, assert that the correct amount of tokens are withdrawn
    //fuzzes with withdraw values between 0 and (vested-withdrawn)
    function testFuzz_WithdrawVestedTokens(uint256 _tokenAmountToWithdraw) public {
        uint256 vestingScheduleIndex = 0;
        uint256 totalAmount = 10_000 * 1e18; //10k tokens
        uint256 duration = 120; 
        uint256 startTime = block.timestamp;
        uint256 intervalLength = 30;
        uint256 tokenAmountPerInterval = 1000;

        setVestingScheduleFromDeployer(sampleUser, vestingScheduleIndex, totalAmount, duration, startTime, intervalLength, tokenAmountPerInterval);

        uint256 vestedAmount = VVVVestingInstance.getVestedAmount(sampleUser, vestingScheduleIndex);
        (, uint256 withdrawnTokens, , , ,) = VVVVestingInstance.userVestingSchedules(sampleUser, vestingScheduleIndex);
        uint256 amountToWithdraw = Math.min(vestedAmount - withdrawnTokens, _tokenAmountToWithdraw);

        withdrawVestedTokensAsUser(sampleUser, amountToWithdraw, sampleUser, vestingScheduleIndex);
        assertEq(VVVTokenInstance.balanceOf(sampleUser), amountToWithdraw);
    }

    //tests both that the correct amount of vested and withdrawn tokens are read
    function testFuzz_GetVestedAmount(address _vestedUser, uint8 _vestingTime) public {
        uint256 totalAmount = 10_000 * 1e18; //10k tokens
        uint256 duration = 120; 
        uint256 startTime = block.timestamp;
        uint256 vestingScheduleIndex = 0;
        uint256 intervalLength = 30;
        uint256 tokenAmountPerInterval = 2500 * 1e18; //calculated manually 30/120 = x/10k => x = 2500

        setVestingScheduleFromDeployer(_vestedUser, vestingScheduleIndex, totalAmount, duration, startTime, intervalLength, tokenAmountPerInterval);
        
        uint256 vestingTime = _vestingTime > 0 ? _vestingTime : 1;
        advanceBlockNumberAndTimestampInSeconds(vestingTime);

        uint256 vestedAmount = VVVVestingInstance.getVestedAmount(_vestedUser, vestingScheduleIndex);
        
        uint256 elapsedIntervals = (block.timestamp - startTime) / intervalLength;

<<<<<<< HEAD
        uint256 referenceVestedAmount = Math.min(totalAmount, elapsedIntervals * tokenAmountPerInterval);

        emit log_named_uint("vestedAmount", vestedAmount);
        emit log_named_uint("referenceVestedAmount", referenceVestedAmount);

=======
>>>>>>> fa8359a9
        assertEq(vestedAmount, referenceVestedAmount);
    }

}
<|MERGE_RESOLUTION|>--- conflicted
+++ resolved
@@ -69,15 +69,8 @@
         
         uint256 elapsedIntervals = (block.timestamp - startTime) / intervalLength;
 
-<<<<<<< HEAD
         uint256 referenceVestedAmount = Math.min(totalAmount, elapsedIntervals * tokenAmountPerInterval);
 
-        emit log_named_uint("vestedAmount", vestedAmount);
-        emit log_named_uint("referenceVestedAmount", referenceVestedAmount);
-
-=======
->>>>>>> fa8359a9
         assertEq(vestedAmount, referenceVestedAmount);
     }
-
-}
+}