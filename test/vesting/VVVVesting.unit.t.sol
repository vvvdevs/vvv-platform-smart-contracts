--- conflicted
+++ resolved
@@ -11,17 +11,6 @@
  * @dev use "forge test --match-contract VVVVestingUnitTests" to run tests
  * @dev use "forge coverage --match-contract VVVVesting" to run coverage
  */
-<<<<<<< HEAD
-=======
-pragma solidity ^0.8.23;
-
-import { VVVVestingTestBase } from "test/vesting/VVVVestingTestBase.sol";
-import { MockERC20 } from "contracts/mock/MockERC20.sol";
-import { VVVVesting } from "contracts/vesting/VVVVesting.sol";
-import { Math } from "@openzeppelin/contracts/utils/math/Math.sol";
-import { Ownable } from "@openzeppelin/contracts/access/Ownable.sol";
-
->>>>>>> b098b0f6
 contract VVVVestingUnitTests is VVVVestingTestBase {
     function setUp() public {
         vm.startPrank(deployer, deployer);
@@ -57,17 +46,7 @@
 
         vm.startPrank(sampleUser, sampleUser);
         vm.expectRevert();
-<<<<<<< HEAD
         VVVVestingInstance.setVestingSchedule(sampleUser, vestingScheduleIndex, totalAmount, amountWithdrawn, durationInSeconds, startTime);
-=======
-        VVVVestingInstance.setVestingSchedule(
-            sampleUser,
-            vestingScheduleIndex,
-            totalAmount,
-            durationInSeconds,
-            startTime
-        );
->>>>>>> b098b0f6
         vm.stopPrank();
 
         vm.startPrank(sampleUser, sampleUser);
@@ -86,17 +65,7 @@
 
         vm.startPrank(deployer, deployer);
         vm.expectRevert(VVVVesting.InvalidScheduleIndex.selector);
-<<<<<<< HEAD
         VVVVestingInstance.setVestingSchedule(sampleUser, vestingScheduleIndex, totalAmount, amountWithdrawn, durationInSeconds, startTime);
-=======
-        VVVVestingInstance.setVestingSchedule(
-            sampleUser,
-            vestingScheduleIndex,
-            totalAmount,
-            durationInSeconds,
-            startTime
-        );
->>>>>>> b098b0f6
         vm.stopPrank();
     }
 
@@ -104,14 +73,9 @@
     function testSetNewVestingSchedule() public {
         uint256 vestingScheduleIndex = 0;
         uint256 totalAmount = 10_000 * 1e18; //10k tokens
-<<<<<<< HEAD
         uint256 amountWithdrawn = 0;
         uint256 duration = 60*60*24*365*2; //2 years
         uint256 startTime = block.timestamp + 60*60*24*2; //2 days from now
-=======
-        uint256 duration = 60 * 60 * 24 * 365 * 2; //2 years
-        uint256 startTime = block.timestamp + 60 * 60 * 24 * 2; //2 days from now
->>>>>>> b098b0f6
 
         setVestingScheduleFromDeployer(sampleUser, vestingScheduleIndex, totalAmount, amountWithdrawn, duration, startTime);
 
@@ -132,14 +96,9 @@
     function testSetExistingVestingSchedule() public {
         uint256 vestingScheduleIndex = 0;
         uint256 totalAmount = 10_000 * 1e18; //10k tokens
-<<<<<<< HEAD
         uint256 amountWithdrawn = 0;
         uint256 duration = 60*60*24*365*2; //2 years
         uint256 startTime = block.timestamp + 60*60*24*2; //2 days from now
-=======
-        uint256 duration = 60 * 60 * 24 * 365 * 2; //2 years
-        uint256 startTime = block.timestamp + 60 * 60 * 24 * 2; //2 days from now
->>>>>>> b098b0f6
 
         setVestingScheduleFromDeployer(sampleUser, vestingScheduleIndex, totalAmount, amountWithdrawn, duration, startTime);
 
@@ -174,13 +133,10 @@
             uint256 _startTime2
         ) = VVVVestingInstance.userVestingSchedules(sampleUser, 0);
 
-<<<<<<< HEAD
         setVestingScheduleFromDeployer(sampleUser, vestingScheduleIndex, totalAmount2, amountWithdrawn, duration2, startTime2);
 
         (uint256 _totalAmount2, uint256 _amountWithdrawn2, uint256 _duration2, uint256 _startTime2) = VVVVestingInstance.userVestingSchedules(sampleUser, 0);
-    
-=======
->>>>>>> b098b0f6
+
         assertTrue(_totalAmount2 == totalAmount2);
         assertTrue(_amountWithdrawn2 == 0);
         assertTrue(_duration2 == duration2);
@@ -191,14 +147,9 @@
     function testRemoveVestingSchedule() public {
         uint256 vestingScheduleIndex = 0;
         uint256 totalAmount = 10_000 * 1e18; //10k tokens
-<<<<<<< HEAD
         uint256 amountWithdrawn = 0;
         uint256 duration = 60*60*24*365*2; //2 years
         uint256 startTime = block.timestamp + 60*60*24*2; //2 days from now
-=======
-        uint256 duration = 60 * 60 * 24 * 365 * 2; //2 years
-        uint256 startTime = block.timestamp + 60 * 60 * 24 * 2; //2 days from now
->>>>>>> b098b0f6
 
         setVestingScheduleFromDeployer(sampleUser, vestingScheduleIndex, totalAmount, amountWithdrawn, duration, startTime);
 
@@ -237,19 +188,8 @@
         uint256 durationInSeconds = 120; //120 seconds
         uint256 startTime = block.timestamp;
 
-<<<<<<< HEAD
         setVestingScheduleFromDeployer(sampleUser, vestingScheduleIndex, totalAmount, amountWithdrawn, durationInSeconds, startTime);
         advanceBlockNumberAndTimestampInBlocks(durationInSeconds/12/2); //seconds/(seconds per block)/fraction of durationInSeconds
-=======
-        setVestingScheduleFromDeployer(
-            sampleUser,
-            vestingScheduleIndex,
-            totalAmount,
-            durationInSeconds,
-            startTime
-        );
-        advanceBlockNumberAndTimestampInBlocks(durationInSeconds / 12 / 2); //seconds/(seconds per block)/fraction of durationInSeconds
->>>>>>> b098b0f6
 
         uint256 vestedAmount = VVVVestingInstance.getVestedAmount(sampleUser, vestingScheduleIndex);
         uint256 vestingContractBalanceBeforeWithdraw = VVVTokenInstance.balanceOf(
@@ -275,26 +215,12 @@
 
         //one more than total contract balance, relies on order of error checking in withdrawVestedTokens()
         uint256 contractBalance = VVVTokenInstance.balanceOf(address(VVVVestingInstance));
-<<<<<<< HEAD
         uint256 totalAmount = contractBalance * 2; 
         uint256 amountWithdrawn = 0;
         uint256 durationInSeconds = 120; //120 seconds
         uint256 startTime = block.timestamp;
 
         setVestingScheduleFromDeployer(sampleUser, vestingScheduleIndex, totalAmount, amountWithdrawn, durationInSeconds, startTime);
-=======
-        uint256 totalAmount = contractBalance * 2;
-        uint256 durationInSeconds = 120; //120 seconds
-        uint256 startTime = block.timestamp;
-
-        setVestingScheduleFromDeployer(
-            sampleUser,
-            vestingScheduleIndex,
-            totalAmount,
-            durationInSeconds,
-            startTime
-        );
->>>>>>> b098b0f6
         advanceBlockNumberAndTimestampInBlocks(durationInSeconds); //seconds/(seconds per block) - be sure to be past 100% vesting
 
         uint256 vestedAmount = VVVVestingInstance.getVestedAmount(sampleUser, vestingScheduleIndex);
@@ -325,19 +251,8 @@
         uint256 durationInSeconds = 120; //120 seconds
         uint256 startTime = block.timestamp;
 
-<<<<<<< HEAD
         setVestingScheduleFromDeployer(sampleUser, vestingScheduleIndex, totalAmount, amountWithdrawn, durationInSeconds, startTime);
         advanceBlockNumberAndTimestampInBlocks(durationInSeconds*10); //seconds/(seconds per block) - be sure to be past 100% vesting
-=======
-        setVestingScheduleFromDeployer(
-            sampleUser,
-            vestingScheduleIndex,
-            totalAmount,
-            durationInSeconds,
-            startTime
-        );
-        advanceBlockNumberAndTimestampInBlocks(durationInSeconds * 10); //seconds/(seconds per block) - be sure to be past 100% vesting
->>>>>>> b098b0f6
 
         //withdraw all vested tokens after schedule is finished
         withdrawVestedTokensAsUser(sampleUser, totalAmount, sampleUser, vestingScheduleIndex);
@@ -357,17 +272,7 @@
         uint256 durationInSeconds = 120; //120 seconds
         uint256 startTime = block.timestamp + 60 * 60 * 24 * 2; //2 days from now
 
-<<<<<<< HEAD
         setVestingScheduleFromDeployer(sampleUser, vestingScheduleIndex, totalAmount, amountWithdrawn, durationInSeconds, startTime);
-=======
-        setVestingScheduleFromDeployer(
-            sampleUser,
-            vestingScheduleIndex,
-            totalAmount,
-            durationInSeconds,
-            startTime
-        );
->>>>>>> b098b0f6
 
         vm.startPrank(sampleUser, sampleUser);
         vm.expectRevert(VVVVesting.AmountIsGreaterThanWithdrawable.selector);
@@ -405,7 +310,6 @@
         vm.expectRevert(abi.encodeWithSelector(Ownable.OwnableUnauthorizedAccount.selector, sampleUser));
         VVVVestingInstance.setVestedToken(newVestedTokenAddress);
         vm.stopPrank();
-<<<<<<< HEAD
     }
     
     //test batch-setting vesting schedules as admin with a varying vestedAddress in each vesting schedule
@@ -416,15 +320,10 @@
         VVVVesting.SetVestingScheduleParams[] memory setVestingScheduleParams = generateSetVestingScheduleData(numberOfVestedUsers, paramToVary);
 
         //set a vesting schedule as admin
-=======
-
-        // Should work
->>>>>>> b098b0f6
         vm.startPrank(deployer, deployer);
         VVVVestingInstance.batchSetVestingSchedule(setVestingScheduleParams);
         vm.stopPrank();
 
-<<<<<<< HEAD
         //ensure schedules properly set
         for (uint256 i = 0; i < numberOfVestedUsers; i++) {
             (uint256 _totalAmount, uint256 _amountWithdrawn, uint256 _duration, uint256 _startTime) = VVVVestingInstance.userVestingSchedules(setVestingScheduleParams[i].vestedUser, 0);
@@ -469,13 +368,5 @@
         vm.expectRevert(abi.encodeWithSelector(Ownable.OwnableUnauthorizedAccount.selector, sampleUser));
         VVVVestingInstance.batchSetVestingSchedule(setVestingScheduleParams);
         vm.stopPrank();
-=======
-        emit log_named_address(
-            "address(VVVVestingInstance.VVVToken())",
-            address(VVVVestingInstance.VVVToken())
-        );
-        emit log_named_address("newVestedTokenAddress", newVestedTokenAddress);
-        assertTrue(address(VVVVestingInstance.VVVToken()) == newVestedTokenAddress);
->>>>>>> b098b0f6
     }
 }