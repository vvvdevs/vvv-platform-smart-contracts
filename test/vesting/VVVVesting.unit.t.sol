//SPDX-License-Identifier: MIT
pragma solidity ^0.8.23;

import { MockERC20 } from "contracts/mock/MockERC20.sol";
import { Ownable } from "@openzeppelin/contracts/access/Ownable.sol";
import { VVVVesting } from "contracts/vesting/VVVVesting.sol";
import { VVVVestingTestBase } from "test/vesting/VVVVestingTestBase.sol";

/**
 * @title VVVVesting Unit Tests
 * @dev use "forge test --match-contract VVVVestingUnitTests" to run tests
 * @dev use "forge coverage --match-contract VVVVesting" to run coverage
 */
<<<<<<< HEAD
pragma solidity ^0.8.22;

import { VVVVestingTestBase } from "test/vesting/VVVVestingTestBase.sol";
import { MockERC20 } from "contracts/mock/MockERC20.sol";
import { VVVVesting } from "contracts/vesting/VVVVesting.sol";
import { Math } from "@openzeppelin/contracts/utils/math/Math.sol";
import { Ownable } from "@openzeppelin/contracts/access/Ownable.sol";

=======
>>>>>>> 49181644
contract VVVVestingUnitTests is VVVVestingTestBase {
    function setUp() public {
        vm.startPrank(deployer, deployer);

        VVVTokenInstance = new MockERC20(18);
        VVVVestingInstance = new VVVVesting(address(VVVTokenInstance));

        VVVTokenInstance.mint(address(VVVVestingInstance), 1_000_000 * 1e18); //1M tokens

        vm.stopPrank();
    }

    function testDeployment() public {
        assertTrue(address(VVVVestingInstance) != address(0));
    }

    //test deployment with zero address as vvv token address
    function testDeploymentWithZeroAddress() public {
        vm.startPrank(deployer, deployer);
        vm.expectRevert(VVVVesting.InvalidConstructorArguments.selector);
        VVVVestingInstance = new VVVVesting(address(0));
        vm.stopPrank();
    }

    //test admin/owner only functions are not accessible by other callers
    function testAdminFunctionNotCallableByOtherUsers() public {
        //values that would work if caller was owner/admin
        uint256 vestingScheduleIndex = 0;
        uint256 totalAmount = 10_000 * 1e18; //10k tokens
        uint256 amountWithdrawn = 0;
        uint256 durationInSeconds = 120; //120 seconds
        uint256 startTime = block.timestamp;

        vm.startPrank(sampleUser, sampleUser);
        vm.expectRevert();
        VVVVestingInstance.setVestingSchedule(
            sampleUser,
            vestingScheduleIndex,
            totalAmount,
            amountWithdrawn,
            durationInSeconds,
            startTime
        );
        vm.stopPrank();

        vm.startPrank(sampleUser, sampleUser);
        vm.expectRevert();
        VVVVestingInstance.removeVestingSchedule(sampleUser, vestingScheduleIndex);
        vm.stopPrank();
    }

    //test invalid vesting schedule index
    function testInvalidVestingScheduleIndex() public {
        uint256 vestingScheduleIndex = 1; //at this point length is 0, so 1 should fail
        uint256 totalAmount = 10_000 * 1e18; //10k tokens
        uint256 amountWithdrawn = 0;
        uint256 durationInSeconds = 120; //120 seconds
        uint256 startTime = block.timestamp;

        vm.startPrank(deployer, deployer);
        vm.expectRevert(VVVVesting.InvalidScheduleIndex.selector);
        VVVVestingInstance.setVestingSchedule(
            sampleUser,
            vestingScheduleIndex,
            totalAmount,
            amountWithdrawn,
            durationInSeconds,
            startTime
        );
        vm.stopPrank();
    }

    //test that a new vesting schedule can be set and the correct values are stored/read
    function testSetNewVestingSchedule() public {
        uint256 vestingScheduleIndex = 0;
        uint256 totalAmount = 10_000 * 1e18; //10k tokens
        uint256 amountWithdrawn = 0;
        uint256 duration = 60 * 60 * 24 * 365 * 2; //2 years
        uint256 startTime = block.timestamp + 60 * 60 * 24 * 2; //2 days from now

        setVestingScheduleFromDeployer(
            sampleUser,
            vestingScheduleIndex,
            totalAmount,
            amountWithdrawn,
            duration,
            startTime
        );

        (
            uint256 _totalAmount,
            uint256 _amountWithdrawn,
            uint256 _duration,
            uint256 _startTime
        ) = VVVVestingInstance.userVestingSchedules(sampleUser, 0);

        assertTrue(_totalAmount == totalAmount);
        assertTrue(_amountWithdrawn == 0);
        assertTrue(_duration == duration);
        assertTrue(_startTime == startTime);
    }

    //test that a vesting schedule can be updated and the correct values are stored/read
    function testSetExistingVestingSchedule() public {
        uint256 vestingScheduleIndex = 0;
        uint256 totalAmount = 10_000 * 1e18; //10k tokens
        uint256 amountWithdrawn = 0;
        uint256 duration = 60 * 60 * 24 * 365 * 2; //2 years
        uint256 startTime = block.timestamp + 60 * 60 * 24 * 2; //2 days from now

        setVestingScheduleFromDeployer(
            sampleUser,
            vestingScheduleIndex,
            totalAmount,
            amountWithdrawn,
            duration,
            startTime
        );

        (
            uint256 _totalAmount,
            uint256 _amountWithdrawn,
            uint256 _duration,
            uint256 _startTime
        ) = VVVVestingInstance.userVestingSchedules(sampleUser, 0);

        assertTrue(_totalAmount == totalAmount);
        assertTrue(_amountWithdrawn == 0);
        assertTrue(_duration == duration);
        assertTrue(_startTime == startTime);

        uint256 totalAmount2 = 20_000 * 1e18; //20k tokens
        uint256 duration2 = 60 * 60 * 24 * 365 * 3; //3 years
        uint256 startTime2 = block.timestamp + 60 * 60 * 24 * 3; //3 days from now

        setVestingScheduleFromDeployer(
            sampleUser,
            vestingScheduleIndex,
            totalAmount2,
            amountWithdrawn,
            duration2,
            startTime2
        );

        (
            uint256 _totalAmount2,
            uint256 _amountWithdrawn2,
            uint256 _duration2,
            uint256 _startTime2
        ) = VVVVestingInstance.userVestingSchedules(sampleUser, 0);

        assertTrue(_totalAmount2 == totalAmount2);
        assertTrue(_amountWithdrawn2 == 0);
        assertTrue(_duration2 == duration2);
        assertTrue(_startTime2 == startTime2);
    }

    //test that a vesting schedule can be removed (reset) and the correct values are stored/read
    function testRemoveVestingSchedule() public {
        uint256 vestingScheduleIndex = 0;
        uint256 totalAmount = 10_000 * 1e18; //10k tokens
        uint256 amountWithdrawn = 0;
        uint256 duration = 60 * 60 * 24 * 365 * 2; //2 years
        uint256 startTime = block.timestamp + 60 * 60 * 24 * 2; //2 days from now

        setVestingScheduleFromDeployer(
            sampleUser,
            vestingScheduleIndex,
            totalAmount,
            amountWithdrawn,
            duration,
            startTime
        );

        (
            uint256 _totalAmount,
            uint256 _amountWithdrawn,
            uint256 _duration,
            uint256 _startTime
        ) = VVVVestingInstance.userVestingSchedules(sampleUser, 0);

        assertTrue(_totalAmount == totalAmount);
        assertTrue(_amountWithdrawn == 0);
        assertTrue(_duration == duration);
        assertTrue(_startTime == startTime);

        removeVestingScheduleFromDeployer(sampleUser, vestingScheduleIndex);

        (
            uint256 _totalAmount2,
            uint256 _amountWithdrawn2,
            uint256 _duration2,
            uint256 _startTime2
        ) = VVVVestingInstance.userVestingSchedules(sampleUser, 0);

        assertTrue(_totalAmount2 == 0);
        assertTrue(_amountWithdrawn2 == 0);
        assertTrue(_duration2 == 0);
        assertTrue(_startTime2 == 0);
    }

    //test that a user can withdraw the correct amount of tokens from a vesting schedule and the vesting contract state matches the withdrawal
    function testUserWithdrawAndVestedAmount() public {
        uint256 vestingScheduleIndex = 0;
        uint256 totalAmount = 10_000 * 1e18; //10k tokens
        uint256 amountWithdrawn = 0;
        uint256 durationInSeconds = 120; //120 seconds
        uint256 startTime = block.timestamp;

        setVestingScheduleFromDeployer(
            sampleUser,
            vestingScheduleIndex,
            totalAmount,
            amountWithdrawn,
            durationInSeconds,
            startTime
        );
        advanceBlockNumberAndTimestampInBlocks(durationInSeconds / 12 / 2); //seconds/(seconds per block)/fraction of durationInSeconds

        uint256 vestedAmount = VVVVestingInstance.getVestedAmount(sampleUser, vestingScheduleIndex);
        uint256 vestingContractBalanceBeforeWithdraw = VVVTokenInstance.balanceOf(
            address(VVVVestingInstance)
        );

        withdrawVestedTokensAsUser(sampleUser, vestedAmount, sampleUser, vestingScheduleIndex);

        (, uint256 _amountWithdrawn2, , ) = VVVVestingInstance.userVestingSchedules(sampleUser, 0);
        assertTrue(_amountWithdrawn2 == vestedAmount);

        uint256 vestingContractBalanceAfterWithdraw = VVVTokenInstance.balanceOf(
            address(VVVVestingInstance)
        );
        assertTrue(
            vestingContractBalanceBeforeWithdraw == vestedAmount + vestingContractBalanceAfterWithdraw
        );
    }

    // tests the case where the contract vests more tokens than the contract token balance
    function testWithdrawMoreThanPermitted() public {
        uint256 vestingScheduleIndex = 0;

        //one more than total contract balance, relies on order of error checking in withdrawVestedTokens()
        uint256 contractBalance = VVVTokenInstance.balanceOf(address(VVVVestingInstance));
        uint256 totalAmount = contractBalance * 2;
        uint256 amountWithdrawn = 0;
        uint256 durationInSeconds = 120; //120 seconds
        uint256 startTime = block.timestamp;

        setVestingScheduleFromDeployer(
            sampleUser,
            vestingScheduleIndex,
            totalAmount,
            amountWithdrawn,
            durationInSeconds,
            startTime
        );
        advanceBlockNumberAndTimestampInBlocks(durationInSeconds); //seconds/(seconds per block) - be sure to be past 100% vesting

        uint256 vestedAmount = VVVVestingInstance.getVestedAmount(sampleUser, vestingScheduleIndex);

        //prank to incorporate expected revert message
        vm.startPrank(sampleUser, sampleUser);
        vm.expectRevert(VVVVesting.AmountIsGreaterThanWithdrawable.selector);
        VVVVestingInstance.withdrawVestedTokens(vestedAmount + 1, sampleUser, vestingScheduleIndex);
        vm.stopPrank();
    }

    //test withdrawVestedTokens() with invalid vesting schedule index - at this point there are no schedules, so any index should fail
    function testWithdrawVestedTokensWithInvalidVestingScheduleIndex() public {
        uint256 vestingScheduleIndex = 0;
        uint256 totalAmount = 10_000 * 1e18; //10k tokens

        vm.startPrank(sampleUser, sampleUser);
        vm.expectRevert(VVVVesting.InvalidScheduleIndex.selector);
        VVVVestingInstance.withdrawVestedTokens(totalAmount, sampleUser, vestingScheduleIndex);
        vm.stopPrank();
    }

    //test withdrawVestedTokens() with a finished vesting schedule
    function testWithdrawVestedTokensWithFinishedVestingSchedule() public {
        uint256 vestingScheduleIndex = 0;
        uint256 totalAmount = 10_000 * 1e18; //10k tokens
        uint256 amountWithdrawn = 0;
        uint256 durationInSeconds = 120; //120 seconds
        uint256 startTime = block.timestamp;

        setVestingScheduleFromDeployer(
            sampleUser,
            vestingScheduleIndex,
            totalAmount,
            amountWithdrawn,
            durationInSeconds,
            startTime
        );
        advanceBlockNumberAndTimestampInBlocks(durationInSeconds * 10); //seconds/(seconds per block) - be sure to be past 100% vesting

        //withdraw all vested tokens after schedule is finished
        withdrawVestedTokensAsUser(sampleUser, totalAmount, sampleUser, vestingScheduleIndex);

        //attempt to withdraw one more token, should fail
        vm.startPrank(sampleUser, sampleUser);
        vm.expectRevert(VVVVesting.AmountIsGreaterThanWithdrawable.selector);
        VVVVestingInstance.withdrawVestedTokens(1, sampleUser, vestingScheduleIndex);
        vm.stopPrank();
    }

    //test withdrawVestedTokens() with a vesting schedule that has not yet started
    function testWithdrawVestedTokensWithVestingScheduleNotStarted() public {
        uint256 vestingScheduleIndex = 0;
        uint256 totalAmount = 10_000 * 1e18; //10k tokens
        uint256 amountWithdrawn = 0;
        uint256 durationInSeconds = 120; //120 seconds
        uint256 startTime = block.timestamp + 60 * 60 * 24 * 2; //2 days from now

        setVestingScheduleFromDeployer(
            sampleUser,
            vestingScheduleIndex,
            totalAmount,
            amountWithdrawn,
            durationInSeconds,
            startTime
        );

        vm.startPrank(sampleUser, sampleUser);
        vm.expectRevert(VVVVesting.AmountIsGreaterThanWithdrawable.selector);
        VVVVestingInstance.withdrawVestedTokens(totalAmount, sampleUser, vestingScheduleIndex);
        vm.stopPrank();
    }

    //tests that an admin can set the vested token address, and than a non-admin cannot do so
    function testAdminCanSetVestedToken() public {
        address newVestedTokenAddress = 0x1234567890123456789012345678901234567890;

        // Should work
        vm.startPrank(deployer, deployer);
        VVVVestingInstance.setVestedToken(newVestedTokenAddress);
        vm.stopPrank();

        assertTrue(address(VVVVestingInstance.VVVToken()) == newVestedTokenAddress);
    }

    //test that the zero address cannot be set as the vested token
    function testZeroAddressCannotBeSetAsVestedToken() public {
        address zeroAddress = address(0);

        vm.startPrank(deployer, deployer);
        vm.expectRevert(VVVVesting.InvalidTokenAddress.selector);
        VVVVestingInstance.setVestedToken(zeroAddress);
        vm.stopPrank();
    }

    //test that a user cannot set the vested token
    function testUserCannotSetVestedToken() public {
        address newVestedTokenAddress = 0x1234567890123456789012345678901234567890;

        vm.startPrank(sampleUser, sampleUser);
        vm.expectRevert(abi.encodeWithSelector(Ownable.OwnableUnauthorizedAccount.selector, sampleUser));
        VVVVestingInstance.setVestedToken(newVestedTokenAddress);
        vm.stopPrank();
    }

    //test batch-setting vesting schedules as admin with a varying vestedAddress in each vesting schedule
    function testBatchSetVestingSchedulesVaryingVestedAddress() public {
        //sample data
        uint256 numberOfVestedUsers = 2;
        string memory paramToVary = "vestedUser";
        VVVVesting.SetVestingScheduleParams[]
            memory setVestingScheduleParams = generateSetVestingScheduleData(
                numberOfVestedUsers,
                paramToVary
            );

        //set a vesting schedule as admin
        vm.startPrank(deployer, deployer);
        VVVVestingInstance.batchSetVestingSchedule(setVestingScheduleParams);
        vm.stopPrank();

        //ensure schedules properly set
        for (uint256 i = 0; i < numberOfVestedUsers; i++) {
            (
                uint256 _totalAmount,
                uint256 _amountWithdrawn,
                uint256 _duration,
                uint256 _startTime
            ) = VVVVestingInstance.userVestingSchedules(setVestingScheduleParams[i].vestedUser, 0);
            assertTrue(_totalAmount == setVestingScheduleParams[i].vestingSchedule.totalTokenAmountToVest);
            assertTrue(_amountWithdrawn == 0);
            assertTrue(_duration == setVestingScheduleParams[i].vestingSchedule.duration);
            assertTrue(_startTime == setVestingScheduleParams[i].vestingSchedule.startTime);
        }
    }

    //test batch-setting vesting schedules as admin with a varying scheduleIndex in each vesting schedule
    function testBatchSetVestingSchedulesVaryingScheduleIndex() public {
        //sample data
        uint256 numberOfVestedUsers = 2;
        string memory paramToVary = "vestingScheduleIndex";
        VVVVesting.SetVestingScheduleParams[]
            memory setVestingScheduleParams = generateSetVestingScheduleData(
                numberOfVestedUsers,
                paramToVary
            );

        //set a vesting schedule as admin
        vm.startPrank(deployer, deployer);
        VVVVestingInstance.batchSetVestingSchedule(setVestingScheduleParams);
        vm.stopPrank();

        //ensure schedules properly set
        for (uint256 i = 0; i < numberOfVestedUsers; i++) {
            (
                uint256 _totalAmount,
                uint256 _amountWithdrawn,
                uint256 _duration,
                uint256 _startTime
            ) = VVVVestingInstance.userVestingSchedules(
                    setVestingScheduleParams[i].vestedUser,
                    setVestingScheduleParams[i].vestingScheduleIndex
                );
            assertTrue(_totalAmount == setVestingScheduleParams[i].vestingSchedule.totalTokenAmountToVest);
            assertTrue(_amountWithdrawn == 0);
            assertTrue(_duration == setVestingScheduleParams[i].vestingSchedule.duration);
            assertTrue(_startTime == setVestingScheduleParams[i].vestingSchedule.startTime);
        }
    }

    //test that a non-admin cannot batch-set vesting schedules
    function testBatchSetVestingSchedulesUnauthorizedUser() public {
        //sample data
        uint256 numberOfVestedUsers = 1;
        string memory paramToVary = "vestedUser";
        VVVVesting.SetVestingScheduleParams[]
            memory setVestingScheduleParams = generateSetVestingScheduleData(
                numberOfVestedUsers,
                paramToVary
            );

        //set as user (not allowed)
        vm.startPrank(sampleUser, sampleUser);
        vm.expectRevert(abi.encodeWithSelector(Ownable.OwnableUnauthorizedAccount.selector, sampleUser));
        VVVVestingInstance.batchSetVestingSchedule(setVestingScheduleParams);
        vm.stopPrank();
    }
}<|MERGE_RESOLUTION|>--- conflicted
+++ resolved
@@ -11,17 +11,6 @@
  * @dev use "forge test --match-contract VVVVestingUnitTests" to run tests
  * @dev use "forge coverage --match-contract VVVVesting" to run coverage
  */
-<<<<<<< HEAD
-pragma solidity ^0.8.22;
-
-import { VVVVestingTestBase } from "test/vesting/VVVVestingTestBase.sol";
-import { MockERC20 } from "contracts/mock/MockERC20.sol";
-import { VVVVesting } from "contracts/vesting/VVVVesting.sol";
-import { Math } from "@openzeppelin/contracts/utils/math/Math.sol";
-import { Ownable } from "@openzeppelin/contracts/access/Ownable.sol";
-
-=======
->>>>>>> 49181644
 contract VVVVestingUnitTests is VVVVestingTestBase {
     function setUp() public {
         vm.startPrank(deployer, deployer);
