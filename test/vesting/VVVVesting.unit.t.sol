--- conflicted
+++ resolved
@@ -243,8 +243,6 @@
         VVVVestingInstance.withdrawVestedTokens(totalAmount, sampleUser, vestingScheduleIndex);
         vm.stopPrank();
     }
-
-<<<<<<< HEAD
     
     //test batch-setting vesting schedules as admin, as user, and with invalid arguments
     function testBatchSetVestingSchedules() public {
@@ -297,32 +295,5 @@
         vestedUsers.pop(); 
         VVVVestingInstance.batchSetVestingSchedule(vestedUsers, vestingScheduleIndices, vestingScheduleTotalAmounts, vestingScheduleDurations, vestingScheduleStartTimes);
         vm.stopPrank();
-=======
-    //tests that an admin can set the vested token address, and than a non-admin cannot do so
-    function testSetVestedTokenAdminAndUser() public {
-        address newVestedTokenAddress = 0x1234567890123456789012345678901234567890;
-        address zeroAddress = address(0);
-
-        // InvalidTokenAddress()
-        vm.startPrank(deployer, deployer);
-        vm.expectRevert(VVVVesting.InvalidTokenAddress.selector);
-        VVVVestingInstance.setVestedToken(zeroAddress);
-        vm.stopPrank();
-
-        // OwnableUnauthorizedAccount(caller)
-        vm.startPrank(sampleUser, sampleUser);
-        vm.expectRevert(abi.encodeWithSelector(Ownable.OwnableUnauthorizedAccount.selector, sampleUser));
-        VVVVestingInstance.setVestedToken(newVestedTokenAddress);
-        vm.stopPrank();        
-        
-        // Should work
-        vm.startPrank(deployer, deployer);
-        VVVVestingInstance.setVestedToken(newVestedTokenAddress);
-        vm.stopPrank();
-
-        emit log_named_address("address(VVVVestingInstance.VVVToken())", address(VVVVestingInstance.VVVToken()));
-        emit log_named_address("newVestedTokenAddress", newVestedTokenAddress);
-        assertTrue(address(VVVVestingInstance.VVVToken()) == newVestedTokenAddress);
->>>>>>> fa8359a9
     }
 }