--- conflicted
+++ resolved
@@ -56,17 +56,7 @@
 
         vm.startPrank(sampleUser, sampleUser);
         vm.expectRevert();
-<<<<<<< HEAD
         VVVVestingInstance.setVestingSchedule(sampleUser, vestingScheduleIndex, totalAmount, durationInSeconds, startTime, intervalLength);
-=======
-        VVVVestingInstance.setVestingSchedule(
-            sampleUser,
-            vestingScheduleIndex,
-            totalAmount,
-            durationInSeconds,
-            startTime
-        );
->>>>>>> b098b0f6
         vm.stopPrank();
 
         vm.startPrank(sampleUser, sampleUser);
@@ -85,17 +75,7 @@
 
         vm.startPrank(deployer, deployer);
         vm.expectRevert(VVVVesting.InvalidScheduleIndex.selector);
-<<<<<<< HEAD
         VVVVestingInstance.setVestingSchedule(sampleUser, vestingScheduleIndex, totalAmount, durationInSeconds, startTime, intervalLength);
-=======
-        VVVVestingInstance.setVestingSchedule(
-            sampleUser,
-            vestingScheduleIndex,
-            totalAmount,
-            durationInSeconds,
-            startTime
-        );
->>>>>>> b098b0f6
         vm.stopPrank();
     }
 
@@ -103,29 +83,14 @@
     function testSetNewVestingSchedule() public {
         uint256 vestingScheduleIndex = 0;
         uint256 totalAmount = 10_000 * 1e18; //10k tokens
-<<<<<<< HEAD
         uint256 duration = 60*60*24*365*2; //2 years
         uint256 startTime = block.timestamp + 60*60*24*2; //2 days from now
         uint256 intervalLength = 60*60*6*365; //3 months
-=======
-        uint256 duration = 60 * 60 * 24 * 365 * 2; //2 years
-        uint256 startTime = block.timestamp + 60 * 60 * 24 * 2; //2 days from now
->>>>>>> b098b0f6
 
         setVestingScheduleFromDeployer(sampleUser, vestingScheduleIndex, totalAmount, duration, startTime, intervalLength);
 
-<<<<<<< HEAD
         (uint256 _totalAmount, uint256 _amountWithdrawn, uint256 _duration, uint256 _startTime, uint256 _intervalLength, ) = VVVVestingInstance.userVestingSchedules(sampleUser, 0);
     
-=======
-        (
-            uint256 _totalAmount,
-            uint256 _amountWithdrawn,
-            uint256 _duration,
-            uint256 _startTime
-        ) = VVVVestingInstance.userVestingSchedules(sampleUser, 0);
-
->>>>>>> b098b0f6
         assertTrue(_totalAmount == totalAmount);
         assertTrue(_amountWithdrawn == 0);
         assertTrue(_duration == duration);
@@ -137,29 +102,14 @@
     function testSetExistingVestingSchedule() public {
         uint256 vestingScheduleIndex = 0;
         uint256 totalAmount = 10_000 * 1e18; //10k tokens
-<<<<<<< HEAD
         uint256 duration = 60*60*24*365*2; //2 years
         uint256 startTime = block.timestamp + 60*60*24*2; //2 days from now
         uint256 intervalLength = 60*60*6*365; //3 months
-=======
-        uint256 duration = 60 * 60 * 24 * 365 * 2; //2 years
-        uint256 startTime = block.timestamp + 60 * 60 * 24 * 2; //2 days from now
->>>>>>> b098b0f6
 
         setVestingScheduleFromDeployer(sampleUser, vestingScheduleIndex, totalAmount, duration, startTime, intervalLength);
 
-<<<<<<< HEAD
         (uint256 _totalAmount, uint256 _amountWithdrawn, uint256 _duration, uint256 _startTime, uint256 _intervalLength, ) = VVVVestingInstance.userVestingSchedules(sampleUser, 0);
     
-=======
-        (
-            uint256 _totalAmount,
-            uint256 _amountWithdrawn,
-            uint256 _duration,
-            uint256 _startTime
-        ) = VVVVestingInstance.userVestingSchedules(sampleUser, 0);
-
->>>>>>> b098b0f6
         assertTrue(_totalAmount == totalAmount);
         assertTrue(_amountWithdrawn == 0);
         assertTrue(_duration == duration);
@@ -168,33 +118,12 @@
 
         //update part of schedule (this maxes out stack depth within this test)
         uint256 totalAmount2 = 20_000 * 1e18; //20k tokens
-<<<<<<< HEAD
         uint256 duration2 = 60*60*24*365*3; //3 years
 
         setVestingScheduleFromDeployer(sampleUser, vestingScheduleIndex, totalAmount2, duration2, startTime, intervalLength);
 
         (uint256 _totalAmount2, , uint256 _duration2, , ,) = VVVVestingInstance.userVestingSchedules(sampleUser, 0);
     
-=======
-        uint256 duration2 = 60 * 60 * 24 * 365 * 3; //3 years
-        uint256 startTime2 = block.timestamp + 60 * 60 * 24 * 3; //3 days from now
-
-        setVestingScheduleFromDeployer(
-            sampleUser,
-            vestingScheduleIndex,
-            totalAmount2,
-            duration2,
-            startTime2
-        );
-
-        (
-            uint256 _totalAmount2,
-            uint256 _amountWithdrawn2,
-            uint256 _duration2,
-            uint256 _startTime2
-        ) = VVVVestingInstance.userVestingSchedules(sampleUser, 0);
-
->>>>>>> b098b0f6
         assertTrue(_totalAmount2 == totalAmount2);
         assertTrue(_duration2 == duration2);
     }
@@ -203,29 +132,14 @@
     function testRemoveVestingSchedule() public {
         uint256 vestingScheduleIndex = 0;
         uint256 totalAmount = 10_000 * 1e18; //10k tokens
-<<<<<<< HEAD
         uint256 duration = 60*60*24*365*2; //2 years
         uint256 startTime = block.timestamp + 60*60*24*2; //2 days from now
         uint256 intervalLength = 60*60*6*365; //3 months
-=======
-        uint256 duration = 60 * 60 * 24 * 365 * 2; //2 years
-        uint256 startTime = block.timestamp + 60 * 60 * 24 * 2; //2 days from now
->>>>>>> b098b0f6
 
         setVestingScheduleFromDeployer(sampleUser, vestingScheduleIndex, totalAmount, duration, startTime, intervalLength);
 
-<<<<<<< HEAD
         (uint256 _totalAmount, uint256 _amountWithdrawn, uint256 _duration, uint256 _startTime, uint256 _intervalLength, ) = VVVVestingInstance.userVestingSchedules(sampleUser, 0);
     
-=======
-        (
-            uint256 _totalAmount,
-            uint256 _amountWithdrawn,
-            uint256 _duration,
-            uint256 _startTime
-        ) = VVVVestingInstance.userVestingSchedules(sampleUser, 0);
-
->>>>>>> b098b0f6
         assertTrue(_totalAmount == totalAmount);
         assertTrue(_amountWithdrawn == 0);
         assertTrue(_duration == duration);
@@ -234,18 +148,8 @@
 
         removeVestingScheduleFromDeployer(sampleUser, vestingScheduleIndex);
 
-<<<<<<< HEAD
         (uint256 _totalAmount2, uint256 _amountWithdrawn2, uint256 _duration2, uint256 _startTime2, uint256 _intervalLength2, uint256 _amountPerInterval2) = VVVVestingInstance.userVestingSchedules(sampleUser, 0);
     
-=======
-        (
-            uint256 _totalAmount2,
-            uint256 _amountWithdrawn2,
-            uint256 _duration2,
-            uint256 _startTime2
-        ) = VVVVestingInstance.userVestingSchedules(sampleUser, 0);
-
->>>>>>> b098b0f6
         assertTrue(_totalAmount2 == 0);
         assertTrue(_amountWithdrawn2 == 0);
         assertTrue(_duration2 == 0);
@@ -264,19 +168,8 @@
         uint256 startTime = block.timestamp;
         uint256 intervalLength = 12;
 
-<<<<<<< HEAD
         setVestingScheduleFromDeployer(sampleUser, vestingScheduleIndex, totalAmount, durationInSeconds, startTime, intervalLength);
         advanceBlockNumberAndTimestampInBlocks(durationInSeconds/12/2); //seconds/(seconds per block)/fraction of durationInSeconds
-=======
-        setVestingScheduleFromDeployer(
-            sampleUser,
-            vestingScheduleIndex,
-            totalAmount,
-            durationInSeconds,
-            startTime
-        );
-        advanceBlockNumberAndTimestampInBlocks(durationInSeconds / 12 / 2); //seconds/(seconds per block)/fraction of durationInSeconds
->>>>>>> b098b0f6
 
         uint256 vestedAmount = VVVVestingInstance.getVestedAmount(sampleUser, vestingScheduleIndex);
         uint256 vestingContractBalanceBeforeWithdraw = VVVTokenInstance.balanceOf(
@@ -285,11 +178,7 @@
 
         withdrawVestedTokensAsUser(sampleUser, vestedAmount, sampleUser, vestingScheduleIndex);
 
-<<<<<<< HEAD
         ( , uint256 _amountWithdrawn2, , , , ) = VVVVestingInstance.userVestingSchedules(sampleUser, 0);
-=======
-        (, uint256 _amountWithdrawn2, , ) = VVVVestingInstance.userVestingSchedules(sampleUser, 0);
->>>>>>> b098b0f6
         assertTrue(_amountWithdrawn2 == vestedAmount);
 
         uint256 vestingContractBalanceAfterWithdraw = VVVTokenInstance.balanceOf(
@@ -311,17 +200,7 @@
         uint256 startTime = block.timestamp;
         uint256 intervalLength = 12;
 
-<<<<<<< HEAD
-        setVestingScheduleFromDeployer(sampleUser, vestingScheduleIndex, totalAmount, durationInSeconds, startTime, intervalLength);
-=======
-        setVestingScheduleFromDeployer(
-            sampleUser,
-            vestingScheduleIndex,
-            totalAmount,
-            durationInSeconds,
-            startTime
-        );
->>>>>>> b098b0f6
+        setVestingScheduleFromDeployer(sampleUser, vestingScheduleIndex, totalAmount, durationInSeconds, startTime, intervalLength);
         advanceBlockNumberAndTimestampInBlocks(durationInSeconds); //seconds/(seconds per block) - be sure to be past 100% vesting
 
         uint256 vestedAmount = VVVVestingInstance.getVestedAmount(sampleUser, vestingScheduleIndex);
@@ -352,19 +231,8 @@
         uint256 startTime = block.timestamp;
         uint256 intervalLength = 12;
 
-<<<<<<< HEAD
         setVestingScheduleFromDeployer(sampleUser, vestingScheduleIndex, totalAmount, durationInSeconds, startTime, intervalLength);
         advanceBlockNumberAndTimestampInBlocks(durationInSeconds*10); //seconds/(seconds per block) - be sure to be past 100% vesting
-=======
-        setVestingScheduleFromDeployer(
-            sampleUser,
-            vestingScheduleIndex,
-            totalAmount,
-            durationInSeconds,
-            startTime
-        );
-        advanceBlockNumberAndTimestampInBlocks(durationInSeconds * 10); //seconds/(seconds per block) - be sure to be past 100% vesting
->>>>>>> b098b0f6
 
         //withdraw all vested tokens after schedule is finished
         withdrawVestedTokensAsUser(sampleUser, totalAmount, sampleUser, vestingScheduleIndex);
@@ -381,22 +249,10 @@
         uint256 vestingScheduleIndex = 0;
         uint256 totalAmount = 10_000 * 1e18; //10k tokens
         uint256 durationInSeconds = 120; //120 seconds
-<<<<<<< HEAD
         uint256 startTime = block.timestamp + 60*60*24*2; //2 days from now
         uint256 intervalLength = 12;
 
         setVestingScheduleFromDeployer(sampleUser, vestingScheduleIndex, totalAmount, durationInSeconds, startTime, intervalLength);
-=======
-        uint256 startTime = block.timestamp + 60 * 60 * 24 * 2; //2 days from now
-
-        setVestingScheduleFromDeployer(
-            sampleUser,
-            vestingScheduleIndex,
-            totalAmount,
-            durationInSeconds,
-            startTime
-        );
->>>>>>> b098b0f6
 
         vm.startPrank(sampleUser, sampleUser);
         vm.expectRevert(VVVVesting.AmountIsGreaterThanWithdrawable.selector);
