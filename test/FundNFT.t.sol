//SPDX-License-Identifier: MIT

/**
 * @dev VVV_FUND NFT tests
 */

pragma solidity ^0.8.15;

import "lib/forge-std/src/Test.sol"; //for stateless tests

import { VVV_FUND_ERC721 } from "contracts/FundNFT_ERC721.sol";

import { MyToken } from "contracts/mock/MockERC721.sol";

import "@openzeppelin/contracts/utils/math/Math.sol";


contract InvestmentHandlerTestSetup is Test {

    MyToken public s1nft;

    VVV_FUND_ERC721 public fundNft_ERC721;

    address[] public users = new address[](333);

    uint256 public deployerKey = 1234;
    uint256 public defaultAdminControllerKey = 12345; //will likely be multisig
    uint256 public custodianKey = 123456;
    uint256 public signerKey = 123456789;

    address deployer = vm.addr(deployerKey);
    address defaultAdminController = vm.addr(defaultAdminControllerKey);
    address custodian = vm.addr(custodianKey);
    address signer = vm.addr(signerKey);

    address sampleUser;
    address sampleKycAddress;

    bool logging = false;

    uint256 blockNumber;
    uint256 blockTimestamp;
    uint256 chainid;

    // setup =============================================================================

    function setUp() public {
        vm.startPrank(deployer, deployer);

        s1nft = new MyToken();


        fundNft_ERC721 = new VVV_FUND_ERC721(
            address(s1nft),
            signer,
            "VVV Fund",
            "VVVF",
            "https://vvv.fund/api/token/"
        );

        vm.stopPrank();

        generateUserAddressListAndDealEther();

    }

    // Helpers-----------------------------------------------------------------------------

    // generate list of random addresses
    function generateUserAddressListAndDealEther() public {
        for (uint256 i = 0; i < users.length; i++) {
            users[i] = address(uint160(uint256(keccak256(abi.encodePacked(block.timestamp, i)))));
            vm.deal(users[i], 1 ether); // and YOU get an ETH
        }
        vm.deal(defaultAdminController, 1 ether); // and YOU get an ETH
        sampleKycAddress = users[0];
        sampleUser = users[1];
        for (uint256 i=0; i < 20; i++){
            s1nft.safeMint(sampleUser);
        }

        for (uint256 i = 0; i < users.length; i++) {
            s1nft.safeMint(users[i]);
        }
    }

    // create concat'd 65 byte signature that ethers would generate instead of r,s,v
    function toBytesConcat(bytes32 r, bytes32 s, uint8 v) public pure returns (bytes memory) {
        bytes memory signature = new bytes(65);
        for (uint256 i = 0; i < 32; i++) {
            signature[i] = r[i];
            signature[i + 32] = s[i];
        }
        signature[64] = bytes1(v);
        return signature;
    }

    function prefixed(bytes32 hash) internal pure returns (bytes32) {
        return keccak256(abi.encodePacked("\x19Ethereum Signed Message:\n32", hash));
    }

    function getSignature(
        address _minter,
        uint256 _maxQuantity
    ) public returns (bytes memory) {
        chainid = block.chainid;
        bytes32 messageHash = keccak256(abi.encodePacked(_minter, _maxQuantity, chainid));
        bytes32 prefixedHash = prefixed(messageHash);
        (uint8 v, bytes32 r, bytes32 s) = vm.sign(signerKey, prefixedHash);
        bytes memory signature = toBytesConcat(r, s, v);

        if (logging) {
            emit log_named_bytes32("hash", messageHash);
            emit log_named_bytes("signature", signature);
        }

        return signature;
    }

    function advanceBlockNumberAndTimestamp(uint256 blocks) public {
        for (uint256 i = 0; i < blocks; i++) {
            blockNumber += 1;
            blockTimestamp += 12; //seconds per block
        }
        vm.warp(blockTimestamp);
        vm.roll(blockNumber);
    }

    //==================================================================================================
    // ERC721 VERSION TESTS
    //==================================================================================================
    function testDeployment_ERC721() public {
        assertTrue(address(fundNft_ERC721) != address(0));
    }

    function testMintViaSignature_ERC721() public {
        bytes memory signature = getSignature(sampleUser, 1);
        vm.startPrank(sampleUser, sampleUser);
        fundNft_ERC721.mintBySignature{value: fundNft_ERC721.whitelistMintPrice()}(sampleUser, 1, 1, signature);
        vm.stopPrank();
        uint256 idOffset = fundNft_ERC721.currentNonReservedId();
        assertTrue(fundNft_ERC721.ownerOf(idOffset) == sampleUser);
    }

    // enable test once admin mint is back in the contract
    function testMintMaxSupplyExceeded() public {
        bytes memory signature = getSignature(sampleUser, 1);
        vm.startPrank(deployer, deployer);
        // loop so that we mint 9999 nfts
        for (uint256 i = 0; i < 9999; i++) {
            fundNft_ERC721.adminMint(deployer, 1);
        }
        vm.stopPrank();
        vm.startPrank(sampleUser, sampleUser);
        // vm.expectRevert(VVV_FUND_ERC721.MaxSupplyWouldBeExceeded.selector);
        //fundNft_ERC721.mintBySignature{value: 0.05 ether}(sampleUser, 1, 1, signature);
        vm.stopPrank();
    }

    function testMintViaTradeIn_ERC721() public {
        vm.startPrank(sampleUser, sampleUser);
        s1nft.setApprovalForAll(address(fundNft_ERC721), true);

        uint256[] memory ids = new uint256[](1);
        ids[0] = 1;
        fundNft_ERC721.mintByTradeIn(sampleUser, ids); //sampleUser is minted ID 1
        vm.stopPrank();
        assertTrue(fundNft_ERC721.ownerOf(1) == sampleUser);
    }

    function testMigrateFifteenNfts() public {
        vm.startPrank(sampleUser, sampleUser);
            s1nft.setApprovalForAll(address(fundNft_ERC721), true);

            uint256[] memory ids = new uint256[](15);
            for(uint256 i=0; i<ids.length; i++){
                ids[i] = i+1;
            }

            fundNft_ERC721.mintByTradeIn(sampleUser, ids); //sampleUser is minted ID 1
        vm.stopPrank();
        assertTrue(fundNft_ERC721.ownerOf(1) == sampleUser);        
    }
<<<<<<< HEAD
=======

    function testAdminMint() public{
        vm.startPrank(deployer, deployer);
            fundNft_ERC721.adminMint(deployer, 1);
        vm.stopPrank();
        uint256 idOffset = fundNft_ERC721.currentNonReservedId();
        assertTrue(fundNft_ERC721.ownerOf(idOffset) == deployer);
    }
    

>>>>>>> f1ebf1a2
}<|MERGE_RESOLUTION|>--- conflicted
+++ resolved
@@ -142,7 +142,6 @@
         assertTrue(fundNft_ERC721.ownerOf(idOffset) == sampleUser);
     }
 
-    // enable test once admin mint is back in the contract
     function testMintMaxSupplyExceeded() public {
         bytes memory signature = getSignature(sampleUser, 1);
         vm.startPrank(deployer, deployer);
@@ -152,8 +151,8 @@
         }
         vm.stopPrank();
         vm.startPrank(sampleUser, sampleUser);
-        // vm.expectRevert(VVV_FUND_ERC721.MaxSupplyWouldBeExceeded.selector);
-        //fundNft_ERC721.mintBySignature{value: 0.05 ether}(sampleUser, 1, 1, signature);
+        vm.expectRevert(VVV_FUND_ERC721.MaxSupplyWouldBeExceeded.selector);
+        fundNft_ERC721.mintBySignature{value: 0.05 ether}(sampleUser, 1, 1, signature);
         vm.stopPrank();
     }
 
@@ -181,8 +180,6 @@
         vm.stopPrank();
         assertTrue(fundNft_ERC721.ownerOf(1) == sampleUser);        
     }
-<<<<<<< HEAD
-=======
 
     function testAdminMint() public{
         vm.startPrank(deployer, deployer);
@@ -191,7 +188,4 @@
         uint256 idOffset = fundNft_ERC721.currentNonReservedId();
         assertTrue(fundNft_ERC721.ownerOf(idOffset) == deployer);
     }
-    
-
->>>>>>> f1ebf1a2
 }