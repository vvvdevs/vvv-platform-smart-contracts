//SPDX-License-Identifier: MIT
pragma solidity ^0.8.23;

import { VVVAuthorizationRegistry } from "contracts/auth/VVVAuthorizationRegistry.sol";
import { VVVNodes } from "contracts/nodes/VVVNodes.sol";
import { VVVNodesTestBase } from "./VVVNodesTestBase.sol";
import { VVVToken } from "contracts/tokens/VvvToken.sol";

contract VVVNodesUnitTest is VVVNodesTestBase {
    function setUp() public {
        vm.startPrank(deployer, deployer);
        AuthRegistry = new VVVAuthorizationRegistry(defaultAdminTransferDelay, deployer);
        VVVTokenInstance = new VVVToken(type(uint256).max, 0, address(AuthRegistry));
<<<<<<< HEAD
        NodesInstance = new VVVNodes(
            address(AuthRegistry),
            address(VVVTokenInstance),
            activationThreshold
        );
=======
        NodesInstance = new VVVNodes(activationThreshold);
>>>>>>> 21793bdb
        VVVTokenInstance.mint(address(NodesInstance), 100_000_000 * 1e18);
        vm.stopPrank();
    }

    function testDeployment() public {
        assertNotEq(address(NodesInstance), address(0));
    }

    //tests that mint works
    function testMint() public {
        vm.startPrank(sampleUser, sampleUser);
        NodesInstance.mint(sampleUser);
        vm.stopPrank();
        assertEq(NodesInstance.balanceOf(sampleUser), 1);
    }

    //tests setting tokenURI for a tokenId
    function testSetTokenURI() public {
        vm.startPrank(deployer, deployer);
        NodesInstance.mint(deployer);
        vm.stopPrank();
        vm.startPrank(deployer, deployer);
        NodesInstance.setTokenURI(1, "https://example.com/token/1");
        vm.stopPrank();
        assertEq(NodesInstance.tokenURI(1), "https://example.com/token/1");
    }

    //tests that a node owner can stake $VVV via their node s.t. the node is activated
    function testStakeActivate() public {
        vm.deal(sampleUser, activationThreshold);

        vm.startPrank(sampleUser, sampleUser);
        NodesInstance.mint(sampleUser); //mints tokenId 1
        NodesInstance.stake{ value: activationThreshold }(1);
        vm.stopPrank();

        bool isActive = NodesInstance.isNodeActive(1);
        (, , , , uint256 stakedAmount) = NodesInstance.tokenData(1);
        assertTrue(isActive);
        assertEq(stakedAmount, activationThreshold);
        assertEq(address(NodesInstance).balance, activationThreshold);
    }

    //tests that a node owner can stake sub-activation threshold amount
    function testStakeSubActivationThreshold() public {
        vm.deal(sampleUser, activationThreshold);

        vm.startPrank(sampleUser, sampleUser);
        NodesInstance.mint(sampleUser); //mints tokenId 1
        NodesInstance.stake{ value: activationThreshold - 1 }(1);
        vm.stopPrank();

        bool isActive = NodesInstance.isNodeActive(1);
        assertFalse(isActive);
    }

    //tests that an attempt to stake 0 $VVV will revert
    function testStakeZeroMsgValue() public {
        vm.startPrank(sampleUser, sampleUser);
        NodesInstance.mint(sampleUser); //mints tokenId 1
        vm.expectRevert(VVVNodes.ZeroTokenTransfer.selector);
        NodesInstance.stake{ value: 0 }(1);
        vm.stopPrank();
    }

    //test that a user's attempt to stake in an unowned node reverts
    function testStakeUnownedToken() public {
        vm.deal(sampleUser, activationThreshold);

        vm.startPrank(deployer, deployer);
        NodesInstance.mint(deployer); //mints tokenId 1
        vm.stopPrank();

        vm.startPrank(sampleUser, sampleUser);
        NodesInstance.mint(sampleUser); //mints tokenId 2
        vm.expectRevert(VVVNodes.CallerIsNotTokenOwner.selector);
        NodesInstance.stake{ value: activationThreshold }(1);
        vm.stopPrank();
    }

    //tests that a node owner can unstake $VVV via their node
    function testUnstake() public {
        vm.deal(sampleUser, activationThreshold);
        uint256 tokenId = 1;

        vm.startPrank(sampleUser, sampleUser);
        NodesInstance.mint(sampleUser); //mints tokenId 1
        NodesInstance.stake{ value: activationThreshold }(tokenId);

        bool isActiveBeforeUnstake = NodesInstance.isNodeActive(tokenId);

        // //advance more than 0 so that unstake won't revert due to zero vested tokens
        // advanceBlockNumberAndTimestampInSeconds(1);

        uint256 userBalanceBeforeUnstake = sampleUser.balance;
        NodesInstance.unstake(tokenId, activationThreshold);
        vm.stopPrank();

        bool isActiveAfterUnstake = NodesInstance.isNodeActive(tokenId);

        //the node is active after staking and inactive after unstaking
        assertTrue(isActiveBeforeUnstake);
        assertFalse(isActiveAfterUnstake);

        //the same staked amount is now back in the user's wallet + some dust due to 1s of vesting
        assertGt(sampleUser.balance, userBalanceBeforeUnstake);
    }

    //test that a user's attempt to unstake from an unowned node reverts
    function testUnstakeUnownedToken() public {
        vm.deal(sampleUser, activationThreshold);
        uint256 tokenId = 1;

        vm.startPrank(sampleUser, sampleUser);
        NodesInstance.mint(sampleUser); //mints tokenId 1
        NodesInstance.stake{ value: activationThreshold }(tokenId);
        vm.stopPrank();

        vm.startPrank(deployer, deployer);
        vm.expectRevert(VVVNodes.CallerIsNotTokenOwner.selector);
        NodesInstance.unstake(tokenId, activationThreshold);
        vm.stopPrank();
    }

    //tests that unstaking s.t. the node is below the activation threshold triggers the actions associated with deactivation
    function testUnstakeDeactivatesNode() public {
        vm.deal(sampleUser, activationThreshold);
        uint256 tokenId = 1;

        vm.startPrank(sampleUser, sampleUser);
        NodesInstance.mint(sampleUser); //mints tokenId 1
        NodesInstance.stake{ value: activationThreshold }(tokenId);

        //full unvested amount
        (uint256 unvestedAmountPreDeactivation, , , , ) = NodesInstance.tokenData(tokenId);

        //advance enough to accrue some vested tokens
        advanceBlockNumberAndTimestampInSeconds(2 weeks);

        //unstaking 1 token should deactivate the node
        NodesInstance.unstake(tokenId, 1);
        vm.stopPrank();

        //post-deactivation unvested amount is slightly less, the difference has become claimable
        (uint256 unvestedAmountPostDeactivation, , uint256 claimableAmount, , ) = NodesInstance.tokenData(
            tokenId
        );

        //change in unvested amount is same as amount made claimable during deactivation
        assertEq(unvestedAmountPreDeactivation - unvestedAmountPostDeactivation, claimableAmount);
    }

    //tests claim, entire amount accrued during vesting period should be claimable by a user. utilizes placeholder logic in mint() to set TokenData
    function testClaim() public {
        vm.deal(sampleUser, activationThreshold);
        vm.deal(address(NodesInstance), type(uint128).max);

        vm.startPrank(sampleUser, sampleUser);
        NodesInstance.mint(sampleUser); //mints token of ID 1
        uint256 userTokenId = 1;

        //sample vesting setup assuming 1 token/second for 2 years
        uint256 vestingDuration = 63_113_904; //2 years
        uint256 refTotalVestedTokens = vestingDuration * 1e18;

        //check pre-vesting unvested tokens and owner wallet balance for userTokenId
        (uint256 unvestedAmountPreClaim, , , , ) = NodesInstance.tokenData(userTokenId);

        //stake the activation threshold to activate the node
        NodesInstance.stake{ value: activationThreshold }(userTokenId);

        advanceBlockNumberAndTimestampInSeconds(vestingDuration * 2);

        NodesInstance.claim(userTokenId);

        //check post-vesting unvested tokens and owner wallet balance for userTokenId
        (uint256 unvestedAmountPostClaim, , , , ) = NodesInstance.tokenData(userTokenId);
        uint256 balancePostClaim = sampleUser.balance;
        vm.stopPrank();

        assertEq(unvestedAmountPreClaim, refTotalVestedTokens);
        assertEq(unvestedAmountPostClaim, 0);
        assertEq(refTotalVestedTokens, balancePostClaim);
    }

<<<<<<< HEAD
    //function testStake() public {}
    //function testStakeUnownedToken() public {}
    //function testUnstake() public {}
    //function testUnstakeUnownedToken() public {}
    //function testTransferFailsWhenSoulbound() public {}
    //function testTransferSucceedsWhenNotSoulbound() public {}
    //function test*admin setter functions*() public {}
=======
    //tests claim with a tokenId that is not owned by the caller
    function testClaimNotOwned() public {
        vm.deal(sampleUser, activationThreshold);
        vm.deal(address(NodesInstance), type(uint128).max);

        vm.startPrank(sampleUser, sampleUser);
        NodesInstance.mint(sampleUser); //mints token of ID 1
        uint256 userTokenId = 1;

        //sample vesting setup assuming 1 token/second for 2 years
        uint256 vestingDuration = 63_113_904; //2 years

        //stake the activation threshold to activate the node
        NodesInstance.stake{ value: activationThreshold }(userTokenId);
        vm.stopPrank();

        advanceBlockNumberAndTimestampInSeconds(vestingDuration * 2);

        vm.startPrank(deployer, deployer);
        vm.expectRevert(VVVNodes.CallerIsNotTokenOwner.selector);
        NodesInstance.claim(userTokenId);
        vm.stopPrank();
    }

    //tests claim of zero $VVV (can't be defined as a claim amount, but if a user claims with a token they own the instant after activating, this error will be thrown)
    function testClaimZero() public {
        vm.deal(sampleUser, activationThreshold);
        vm.deal(address(NodesInstance), type(uint128).max);

        vm.startPrank(sampleUser, sampleUser);
        NodesInstance.mint(sampleUser); //mints token of ID 1
        uint256 userTokenId = 1;

        //stake the activation threshold to activate the node
        NodesInstance.stake{ value: activationThreshold }(userTokenId);

        vm.expectRevert(VVVNodes.NoClaimableTokens.selector);
        NodesInstance.claim(userTokenId);
        vm.stopPrank();
    }

    //tests that a view function can output whether a token of tokenId is active
    function testCheckNodeIsActive() public {
        vm.deal(sampleUser, activationThreshold);
        uint256 tokenId = 1;

        vm.startPrank(sampleUser, sampleUser);
        NodesInstance.mint(sampleUser); //mints tokenId 1
        NodesInstance.stake{ value: activationThreshold }(tokenId);
        vm.stopPrank();

        assertTrue(NodesInstance.isNodeActive(tokenId));
    }
>>>>>>> 21793bdb
}<|MERGE_RESOLUTION|>--- conflicted
+++ resolved
@@ -10,17 +10,7 @@
     function setUp() public {
         vm.startPrank(deployer, deployer);
         AuthRegistry = new VVVAuthorizationRegistry(defaultAdminTransferDelay, deployer);
-        VVVTokenInstance = new VVVToken(type(uint256).max, 0, address(AuthRegistry));
-<<<<<<< HEAD
-        NodesInstance = new VVVNodes(
-            address(AuthRegistry),
-            address(VVVTokenInstance),
-            activationThreshold
-        );
-=======
-        NodesInstance = new VVVNodes(activationThreshold);
->>>>>>> 21793bdb
-        VVVTokenInstance.mint(address(NodesInstance), 100_000_000 * 1e18);
+        NodesInstance = new VVVNodes(address(AuthRegistry), activationThreshold);
         vm.stopPrank();
     }
 
@@ -205,67 +195,60 @@
         assertEq(refTotalVestedTokens, balancePostClaim);
     }
 
-<<<<<<< HEAD
-    //function testStake() public {}
-    //function testStakeUnownedToken() public {}
-    //function testUnstake() public {}
-    //function testUnstakeUnownedToken() public {}
+    //tests claim with a tokenId that is not owned by the caller
+    function testClaimNotOwned() public {
+        vm.deal(sampleUser, activationThreshold);
+        vm.deal(address(NodesInstance), type(uint128).max);
+
+        vm.startPrank(sampleUser, sampleUser);
+        NodesInstance.mint(sampleUser); //mints token of ID 1
+        uint256 userTokenId = 1;
+
+        //sample vesting setup assuming 1 token/second for 2 years
+        uint256 vestingDuration = 63_113_904; //2 years
+
+        //stake the activation threshold to activate the node
+        NodesInstance.stake{ value: activationThreshold }(userTokenId);
+        vm.stopPrank();
+
+        advanceBlockNumberAndTimestampInSeconds(vestingDuration * 2);
+
+        vm.startPrank(deployer, deployer);
+        vm.expectRevert(VVVNodes.CallerIsNotTokenOwner.selector);
+        NodesInstance.claim(userTokenId);
+        vm.stopPrank();
+    }
+
+    //tests claim of zero $VVV (can't be defined as a claim amount, but if a user claims with a token they own the instant after activating, this error will be thrown)
+    function testClaimZero() public {
+        vm.deal(sampleUser, activationThreshold);
+        vm.deal(address(NodesInstance), type(uint128).max);
+
+        vm.startPrank(sampleUser, sampleUser);
+        NodesInstance.mint(sampleUser); //mints token of ID 1
+        uint256 userTokenId = 1;
+
+        //stake the activation threshold to activate the node
+        NodesInstance.stake{ value: activationThreshold }(userTokenId);
+
+        vm.expectRevert(VVVNodes.NoClaimableTokens.selector);
+        NodesInstance.claim(userTokenId);
+        vm.stopPrank();
+    }
+
+    //tests that a view function can output whether a token of tokenId is active
+    function testCheckNodeIsActive() public {
+        vm.deal(sampleUser, activationThreshold);
+        uint256 tokenId = 1;
+
+        vm.startPrank(sampleUser, sampleUser);
+        NodesInstance.mint(sampleUser); //mints tokenId 1
+        NodesInstance.stake{ value: activationThreshold }(tokenId);
+        vm.stopPrank();
+
+        assertTrue(NodesInstance.isNodeActive(tokenId));
+    }
     //function testTransferFailsWhenSoulbound() public {}
     //function testTransferSucceedsWhenNotSoulbound() public {}
     //function test*admin setter functions*() public {}
-=======
-    //tests claim with a tokenId that is not owned by the caller
-    function testClaimNotOwned() public {
-        vm.deal(sampleUser, activationThreshold);
-        vm.deal(address(NodesInstance), type(uint128).max);
-
-        vm.startPrank(sampleUser, sampleUser);
-        NodesInstance.mint(sampleUser); //mints token of ID 1
-        uint256 userTokenId = 1;
-
-        //sample vesting setup assuming 1 token/second for 2 years
-        uint256 vestingDuration = 63_113_904; //2 years
-
-        //stake the activation threshold to activate the node
-        NodesInstance.stake{ value: activationThreshold }(userTokenId);
-        vm.stopPrank();
-
-        advanceBlockNumberAndTimestampInSeconds(vestingDuration * 2);
-
-        vm.startPrank(deployer, deployer);
-        vm.expectRevert(VVVNodes.CallerIsNotTokenOwner.selector);
-        NodesInstance.claim(userTokenId);
-        vm.stopPrank();
-    }
-
-    //tests claim of zero $VVV (can't be defined as a claim amount, but if a user claims with a token they own the instant after activating, this error will be thrown)
-    function testClaimZero() public {
-        vm.deal(sampleUser, activationThreshold);
-        vm.deal(address(NodesInstance), type(uint128).max);
-
-        vm.startPrank(sampleUser, sampleUser);
-        NodesInstance.mint(sampleUser); //mints token of ID 1
-        uint256 userTokenId = 1;
-
-        //stake the activation threshold to activate the node
-        NodesInstance.stake{ value: activationThreshold }(userTokenId);
-
-        vm.expectRevert(VVVNodes.NoClaimableTokens.selector);
-        NodesInstance.claim(userTokenId);
-        vm.stopPrank();
-    }
-
-    //tests that a view function can output whether a token of tokenId is active
-    function testCheckNodeIsActive() public {
-        vm.deal(sampleUser, activationThreshold);
-        uint256 tokenId = 1;
-
-        vm.startPrank(sampleUser, sampleUser);
-        NodesInstance.mint(sampleUser); //mints tokenId 1
-        NodesInstance.stake{ value: activationThreshold }(tokenId);
-        vm.stopPrank();
-
-        assertTrue(NodesInstance.isNodeActive(tokenId));
-    }
->>>>>>> 21793bdb
 }