//SPDX-License-Identifier: MIT
pragma solidity 0.8.23;

import { VVVToken } from "contracts/tokens/VvvToken.sol";
import { Ownable } from "@openzeppelin/contracts/access/Ownable.sol";
import { VVVETHStakingTestBase } from "test/staking/VVVETHStakingTestBase.sol";
import { VVVETHStaking } from "contracts/staking/VVVETHStaking.sol";

/**
 * @title VVVETHStaking Unit Tests
 * @dev use "forge test --match-contract VVVETHStakingUnitTests" to run tests
 * @dev use "forge coverage --match-contract VVVETHStaking" to run coverage
 */
contract VVVETHStakingUnitTests is VVVETHStakingTestBase {
    // Sets up project and payment tokens, and an instance of the ETH staking contract
    function setUp() public {
        vm.startPrank(deployer, deployer);
        VvvTokenInstance = new VVVToken(type(uint256).max, 0);
        EthStakingInstance = new VVVETHStaking(deployer);
        EthStakingInstance.setVvvToken(address(VvvTokenInstance));

        //mint 1,000,000 $VVV tokens to the staking contract
        VvvTokenInstance.mint(address(EthStakingInstance), 1_000_000 * 1e18);

        //set newStakesPermitted to true to allow new stakes
        EthStakingInstance.setNewStakesPermitted(true);

        vm.deal(sampleUser, 10 ether);
        vm.stopPrank();
    }

    // Tests deployment of VVVETHStaking
    function testDeployment() public {
        assertTrue(address(EthStakingInstance) != address(0));
    }

    // Test that durationToSeconds mappping is correctly populated
    // ThreeMonths --> 90 days, and so on...
    function testInitialization() public {
        assertTrue(
            EthStakingInstance.durationToSeconds(VVVETHStaking.StakingDuration.ThreeMonths) == 90 days
        );
        assertTrue(
            EthStakingInstance.durationToSeconds(VVVETHStaking.StakingDuration.SixMonths) == 180 days
        );
        assertTrue(
            EthStakingInstance.durationToSeconds(VVVETHStaking.StakingDuration.OneYear) == 360 days
        );
    }

    // Testing of stakeEth() function
    // Tests staking ETH, if stakeId is incremented, if the user's stake Ids are stored correctly,
    // and if the StakeData is stored correctly
    function testStakeEth() public {
        vm.startPrank(sampleUser, sampleUser);
        uint256 stakeEthAmount = 1 ether;
        uint256 stakeIdBefore = EthStakingInstance.stakeId();
        EthStakingInstance.stakeEth{ value: stakeEthAmount }(VVVETHStaking.StakingDuration.OneYear);
        uint256 stakeIdAfter = EthStakingInstance.stakeId();

        //get user's latest userStakeIds index
        uint256[] memory stakeIds = EthStakingInstance.userStakeIds(sampleUser);
        uint256 userStakeIdIndex = stakeIds.length - 1;

        //it's known I can use stakeIds[userStakeIdIndex] because the user has only staked once
        (
            uint256 stakedEthAmount,
            uint256 stakedTimestamp,
            bool stakeIsWithdrawn,
            VVVETHStaking.StakingDuration stakedDuration
        ) = EthStakingInstance.userStakes(sampleUser, stakeIds[userStakeIdIndex]);

        assertTrue(stakeIdAfter == stakeIdBefore + 1);
        assertTrue(stakeIds.length == 1);
        assertTrue(stakeIds[userStakeIdIndex] == stakeIdAfter);
        assertTrue(stakedEthAmount == stakeEthAmount);
        assertTrue(stakedTimestamp == block.timestamp);
        assertTrue(stakeIsWithdrawn == false);
        assertTrue(stakedDuration == VVVETHStaking.StakingDuration.OneYear);
        vm.stopPrank();
    }

    // Tests that a user can stake multiple times, that StakeData is stored correctly, and that their stake Ids are stored correctly
    function testStakeEthMultiple() public {
        vm.startPrank(sampleUser, sampleUser);

        uint256[] memory stakeEthAmounts = new uint256[](3);
        stakeEthAmounts[0] = 1 ether;
        stakeEthAmounts[1] = 2 ether;
        stakeEthAmounts[2] = 3 ether;

        uint256 stakeIdBefore = EthStakingInstance.stakeId();
        EthStakingInstance.stakeEth{ value: stakeEthAmounts[0] }(
            VVVETHStaking.StakingDuration.ThreeMonths
        );
        EthStakingInstance.stakeEth{ value: stakeEthAmounts[1] }(VVVETHStaking.StakingDuration.SixMonths);
        EthStakingInstance.stakeEth{ value: stakeEthAmounts[2] }(VVVETHStaking.StakingDuration.OneYear);
        uint256 stakeIdAfter = EthStakingInstance.stakeId();

        uint256[] memory stakeIds = EthStakingInstance.userStakeIds(sampleUser);

        assertTrue(stakeIdAfter == stakeIdBefore + stakeIds.length);
        assertTrue(stakeIds.length == stakeEthAmounts.length);

        for (uint256 i = 0; i < stakeIds.length; i++) {
            (
                uint256 stakedEthAmount,
                uint256 stakedTimestamp,
                bool stakeIsWithdrawn,
                VVVETHStaking.StakingDuration stakedDuration
            ) = EthStakingInstance.userStakes(sampleUser, stakeIds[i]);

            assertTrue(stakedEthAmount == stakeEthAmounts[i]);
            //this should only be true because the test is running in the same block
            assertTrue(stakedTimestamp == block.timestamp);
            assertTrue(stakeIsWithdrawn == false);
            //this should only be true because the StakingDuration assignment is consecutive above
            assertTrue(stakedDuration == VVVETHStaking.StakingDuration(i));
        }

        vm.stopPrank();
    }

    // Tests that a user cannot stake 0 ETH
    function testStakeZeroEth() public {
        vm.startPrank(sampleUser, sampleUser);
        vm.expectRevert(VVVETHStaking.CantStakeZeroEth.selector);
        EthStakingInstance.stakeEth{ value: 0 }(VVVETHStaking.StakingDuration.ThreeMonths);
        vm.stopPrank();
    }

    // Tests that a user cannot stake with a duration that is not ThreeMonths, SixMonths, or OneYear
    // This array has a max index of 2, so use 3 to test for invalid duration
    // Summons the "Conversion into non-existent enum type" error which afaik is a feature of >0.8.0
    function testInvalidStakingDuration() public {
        vm.startPrank(sampleUser, sampleUser);
        vm.expectRevert();
        EthStakingInstance.stakeEth{ value: 1 ether }(VVVETHStaking.StakingDuration(uint8(3)));
        vm.stopPrank();
    }

    // tests that a user cannot stake when newStakesPermitted is false
    function testStakeWhenNewStakesPermittedFalse() public {
        vm.startPrank(deployer, deployer);
        EthStakingInstance.setNewStakesPermitted(false);
        vm.stopPrank();
        vm.startPrank(sampleUser, sampleUser);
        vm.expectRevert(VVVETHStaking.NewStakesNotPermitted.selector);
        EthStakingInstance.stakeEth{ value: 1 ether }(VVVETHStaking.StakingDuration.ThreeMonths);
        vm.stopPrank();
    }

    // Testing of restakeEth() function
    // Tests that a user can restake their ETH
    function testRestakeETH() public {
        vm.startPrank(sampleUser, sampleUser);
        uint256 stakeEthAmount = 1 ether;
        uint256 stakeId = EthStakingInstance.stakeEth{ value: stakeEthAmount }(
            VVVETHStaking.StakingDuration.ThreeMonths
        );

        // forward to first timestamp with released stake
        advanceBlockNumberAndTimestampInSeconds(
            EthStakingInstance.durationToSeconds(VVVETHStaking.StakingDuration.ThreeMonths) + 1
        );

        // restake
        VVVETHStaking.StakingDuration restakeDuration = VVVETHStaking.StakingDuration.SixMonths;
        uint256 restakeId = EthStakingInstance.restakeEth(stakeId, restakeDuration);
        vm.stopPrank();

        (uint256 stakedEthAmount, , bool stakeIsWithdrawn, ) = EthStakingInstance.userStakes(
            sampleUser,
            stakeId
        );
        (
            uint256 restakedEthAmount,
            uint256 restakeStartTimestamp,
            bool restakeIsWithdrawn,
            VVVETHStaking.StakingDuration restakeDurationRead
        ) = EthStakingInstance.userStakes(sampleUser, restakeId);

        assertTrue(restakeId == stakeId + 1);
        assertTrue(stakedEthAmount == restakedEthAmount);
        assertTrue(restakeStartTimestamp == block.timestamp);
        assertTrue(stakeIsWithdrawn == true);
        assertTrue(restakeIsWithdrawn == false);
        assertTrue(restakeDuration == restakeDurationRead);
    }

    // Tests that a user can withdraw their new stake (from restakeETH() call) when the new duration has passed
    function testUserCanWithdrawRestake() public {
        //restake
        vm.startPrank(sampleUser, sampleUser);
        uint256 stakeEthAmount = 1 ether;
        uint256 stakeId = EthStakingInstance.stakeEth{ value: stakeEthAmount }(
            VVVETHStaking.StakingDuration.ThreeMonths
        );

        // forward to first timestamp with released stake
        advanceBlockNumberAndTimestampInSeconds(
            EthStakingInstance.durationToSeconds(VVVETHStaking.StakingDuration.ThreeMonths) + 1
        );

        // restake
        VVVETHStaking.StakingDuration restakeDuration = VVVETHStaking.StakingDuration.SixMonths;
        uint256 restakeId = EthStakingInstance.restakeEth(stakeId, restakeDuration);

        // forward to first timestamp with released stake
        advanceBlockNumberAndTimestampInSeconds(EthStakingInstance.durationToSeconds(restakeDuration) + 1);

        uint256 balanceBefore = address(sampleUser).balance;
        EthStakingInstance.withdrawStake(restakeId);
        uint256 balanceAfter = address(sampleUser).balance;

        vm.stopPrank();

        assertTrue(balanceAfter == balanceBefore + stakeEthAmount);
    }

    // Tests that a user cannot restake before the first stake duration has passed
    function testUserCannotRestakeBeforePreviousStakeIsComplete() public {
        vm.startPrank(sampleUser, sampleUser);
        uint256 stakeEthAmount = 1 ether;
        uint256 stakeId = EthStakingInstance.stakeEth{ value: stakeEthAmount }(
            VVVETHStaking.StakingDuration.ThreeMonths
        );

        //fast forward the staking duration to be 1 second short of the release timestamp
        advanceBlockNumberAndTimestampInSeconds(
            EthStakingInstance.durationToSeconds(VVVETHStaking.StakingDuration.ThreeMonths)
        );

        vm.expectRevert(VVVETHStaking.CantWithdrawBeforeStakeDuration.selector);
        EthStakingInstance.restakeEth(stakeId, VVVETHStaking.StakingDuration.SixMonths);
        vm.stopPrank();
    }

    // Tests that a user cannot restake on behalf of another user
    function testUserCannotRestakeForAnotherUser() public {
        vm.startPrank(sampleUser, sampleUser);
        uint256 stakeEthAmount = 1 ether;
        uint256 stakeId = EthStakingInstance.stakeEth{ value: stakeEthAmount }(
            VVVETHStaking.StakingDuration.ThreeMonths
        );

        //fast forward the staking duration to be 1 second short of the release timestamp
        advanceBlockNumberAndTimestampInSeconds(
            EthStakingInstance.durationToSeconds(VVVETHStaking.StakingDuration.ThreeMonths) + 1
        );
        vm.stopPrank();

        vm.startPrank(deployer, deployer);
        //will revert because deployer does not have a stake with the given stakeId, which will yield an empty StakeData which trigger the InvalidStakeId error
        vm.expectRevert(VVVETHStaking.InvalidStakeId.selector);
        EthStakingInstance.restakeEth(stakeId, VVVETHStaking.StakingDuration.SixMonths);
        vm.stopPrank();
    }

    // Tests that a user cannot withdraw the previous stake after restaking
    function testUserCannotWithdrawPreviousStakeAfterRestake() public {
        vm.startPrank(sampleUser, sampleUser);
        uint256 stakeEthAmount = 1 ether;
        uint256 stakeId = EthStakingInstance.stakeEth{ value: stakeEthAmount }(
            VVVETHStaking.StakingDuration.ThreeMonths
        );

        // forward to first timestamp with released stake
        advanceBlockNumberAndTimestampInSeconds(
            EthStakingInstance.durationToSeconds(VVVETHStaking.StakingDuration.ThreeMonths) + 1
        );

        // restake
        VVVETHStaking.StakingDuration restakeDuration = VVVETHStaking.StakingDuration.SixMonths;
        EthStakingInstance.restakeEth(stakeId, restakeDuration);

        // attempt to withdraw previous stake
        vm.expectRevert(VVVETHStaking.StakeIsWithdrawn.selector);
        EthStakingInstance.withdrawStake(stakeId);

        vm.stopPrank();
    }

    // Tests that a user cannot withdraw a restaked stake before the new duration has passed
    function testUserCannotWithdrawRestakeBeforeDuration() public {
        vm.startPrank(sampleUser, sampleUser);
        uint256 stakeEthAmount = 1 ether;
        uint256 stakeId = EthStakingInstance.stakeEth{ value: stakeEthAmount }(
            VVVETHStaking.StakingDuration.ThreeMonths
        );

        // forward to first timestamp with released stake
        advanceBlockNumberAndTimestampInSeconds(
            EthStakingInstance.durationToSeconds(VVVETHStaking.StakingDuration.ThreeMonths) + 1
        );

        // restake
        VVVETHStaking.StakingDuration restakeDuration = VVVETHStaking.StakingDuration.SixMonths;
        uint256 restakeId = EthStakingInstance.restakeEth(stakeId, restakeDuration);

        // forward to first timestamp with released stake
        advanceBlockNumberAndTimestampInSeconds(EthStakingInstance.durationToSeconds(restakeDuration) - 1);

        // attempt to withdraw previous stake
        vm.expectRevert(VVVETHStaking.CantWithdrawBeforeStakeDuration.selector);
        EthStakingInstance.withdrawStake(restakeId);

        vm.stopPrank();
    }

    // tests that a user cannot restake when newStakesPermitted is false
    function testRestakeWhenNewStakesPermittedFalse() public {
        vm.startPrank(sampleUser, sampleUser);
        uint256 stakeEthAmount = 1 ether;
        VVVETHStaking.StakingDuration stakeDuration = VVVETHStaking.StakingDuration.OneYear;
        EthStakingInstance.stakeEth{ value: stakeEthAmount }(stakeDuration);
        // forward to first timestamp with released stake, which would allow restaking
        advanceBlockNumberAndTimestampInSeconds(EthStakingInstance.durationToSeconds(stakeDuration) + 1);
        vm.stopPrank();

        vm.startPrank(deployer, deployer);
        EthStakingInstance.setNewStakesPermitted(false);
        vm.stopPrank();

        vm.startPrank(sampleUser, sampleUser);
        vm.expectRevert(VVVETHStaking.NewStakesNotPermitted.selector);
        EthStakingInstance.stakeEth{ value: 1 ether }(VVVETHStaking.StakingDuration.ThreeMonths);

        vm.stopPrank();
    }

    // Testing of withdraw() function
    // Tests that a user can withdraw their stake after the duration has passed
    function testWithdraw() public {
        vm.startPrank(sampleUser, sampleUser);
        uint256 stakeEthAmount = 1 ether;
        uint256 stakeId = EthStakingInstance.stakeEth{ value: stakeEthAmount }(
            VVVETHStaking.StakingDuration.ThreeMonths
        );

        // forward to first timestamp with released stake
        advanceBlockNumberAndTimestampInSeconds(
            EthStakingInstance.durationToSeconds(VVVETHStaking.StakingDuration.ThreeMonths) + 1
        );

        uint256 balanceBefore = address(sampleUser).balance;
        EthStakingInstance.withdrawStake(stakeId);
        uint256 balanceAfter = address(sampleUser).balance;

        //read the stake data after withdrawal
        (, , bool stakeIsWithdrawn, ) = EthStakingInstance.userStakes(sampleUser, stakeId);

        assertTrue(balanceAfter == balanceBefore + stakeEthAmount);
        assertTrue(stakeIsWithdrawn == true);
        vm.stopPrank();
    }

    // Tests that a user can withdraw multiple stakes in another order than they were staked
    function testWithdrawDifferentOrderMultiple() public {
        vm.startPrank(sampleUser, sampleUser);
        uint256 numStakes = 10;
        uint256 stakeAmount = 1 ether;
        uint256[] memory stakeEthAmounts = new uint256[](numStakes);
        for (uint256 i = 0; i < stakeEthAmounts.length; i++) {
            stakeEthAmounts[i] = stakeAmount;
            EthStakingInstance.stakeEth{ value: stakeEthAmounts[i] }(
                VVVETHStaking.StakingDuration.OneYear
            );
        }

        uint256[] memory stakeIds = EthStakingInstance.userStakeIds(sampleUser);

        // forward to first timestamp with released stake
        advanceBlockNumberAndTimestampInSeconds(
            EthStakingInstance.durationToSeconds(VVVETHStaking.StakingDuration.OneYear) + 1
        );

        uint256 balanceBefore = address(sampleUser).balance;
        for (uint256 i = 0; i < stakeIds.length; i++) {
            uint256 thisStakeIdIndex = stakeIds.length - 1 - i;
            EthStakingInstance.withdrawStake(stakeIds[thisStakeIdIndex]);
            (, , bool stakeIsWithdrawn, ) = EthStakingInstance.userStakes(
                sampleUser,
                stakeIds[thisStakeIdIndex]
            );
            assertTrue(stakeIsWithdrawn == true);
        }
        uint256 balanceAfter = address(sampleUser).balance;

        assertTrue(balanceAfter == balanceBefore + (stakeAmount * numStakes));
    }

    // Tests that a user cannot withdraw a stake that has already been withdrawn
    function testWithdrawAlreadyWithdrawn() public {
        vm.startPrank(sampleUser, sampleUser);
        uint256 stakeEthAmount = 1 ether;
        uint256 stakeId = EthStakingInstance.stakeEth{ value: stakeEthAmount }(
            VVVETHStaking.StakingDuration.ThreeMonths
        );

        // forward to first timestamp with released stake
        advanceBlockNumberAndTimestampInSeconds(
            EthStakingInstance.durationToSeconds(VVVETHStaking.StakingDuration.ThreeMonths) + 1
        );

        EthStakingInstance.withdrawStake(stakeId);
        vm.expectRevert(VVVETHStaking.StakeIsWithdrawn.selector);
        EthStakingInstance.withdrawStake(stakeId);
        vm.stopPrank();
    }

    // Tests that a user cannot withdraw a stake before the duration has passed
    function testWithdrawBeforeDuration() public {
        vm.startPrank(sampleUser, sampleUser);
        uint256 stakeEthAmount = 1 ether;
        uint256 stakeId = EthStakingInstance.stakeEth{ value: stakeEthAmount }(
            VVVETHStaking.StakingDuration.ThreeMonths
        );

        //fast forward the staking duration to be 1 second short of the release timestamp
        advanceBlockNumberAndTimestampInSeconds(
            EthStakingInstance.durationToSeconds(VVVETHStaking.StakingDuration.ThreeMonths)
        );

        vm.expectRevert(VVVETHStaking.CantWithdrawBeforeStakeDuration.selector);
        EthStakingInstance.withdrawStake(stakeId);
        vm.stopPrank();
    }

    // Tests that a user cannot withdraw a stake that does not exist or is not theirs
    function testWithdrawInvalidStakeId() public {
        //attempt to withdraw stake of uninitialized StakeData
        //stakeId starts at 1, so 0 is invalid
        vm.startPrank(sampleUser, sampleUser);
        vm.expectRevert(VVVETHStaking.InvalidStakeId.selector);
        EthStakingInstance.withdrawStake(0);
        vm.stopPrank();
    }

    // Tests that a user can stake ETH, withdraw the stake, then claim $VVV tokens
    // Claimed $VVV tokens should be equal to staked ETH * duration multiplier * exchange rate
    function testClaimVvv() public {
        vm.startPrank(sampleUser, sampleUser);
        uint256 stakeEthAmount = 1 ether;
        EthStakingInstance.stakeEth{ value: stakeEthAmount }(VVVETHStaking.StakingDuration.ThreeMonths);

        // forward to first timestamp with released stake
        advanceBlockNumberAndTimestampInSeconds(
            EthStakingInstance.durationToSeconds(VVVETHStaking.StakingDuration.ThreeMonths) + 1
        );

        uint256 claimableVvv = EthStakingInstance.calculateClaimableVvvAmount();

        uint256 vvvBalanceBefore = VvvTokenInstance.balanceOf(sampleUser);

        EthStakingInstance.claimVvv(claimableVvv);
        uint256 vvvBalanceAfter = VvvTokenInstance.balanceOf(sampleUser);

        uint256 expectedClaimedVvv = (stakeEthAmount *
            EthStakingInstance.ethToVvvExchangeRate() *
            EthStakingInstance.durationToMultiplier(VVVETHStaking.StakingDuration.ThreeMonths)) /
            EthStakingInstance.DENOMINATOR();

        assertTrue(vvvBalanceAfter == vvvBalanceBefore + expectedClaimedVvv);
        vm.stopPrank();
    }

    // Tests that a user can stake ETH, withdraw the stake, then claim $VVV tokens afterwards
    function testClaimVvvAfterWithdrawStake() public {
        vm.startPrank(sampleUser, sampleUser);
        uint256 stakeEthAmount = 1 ether;
        uint256 stakeId = EthStakingInstance.stakeEth{ value: stakeEthAmount }(
            VVVETHStaking.StakingDuration.ThreeMonths
        );

        // forward to first timestamp with released stake
        advanceBlockNumberAndTimestampInSeconds(
            EthStakingInstance.durationToSeconds(VVVETHStaking.StakingDuration.ThreeMonths) + 1
        );

        uint256 claimableVvv = EthStakingInstance.calculateClaimableVvvAmount();
        uint256 vvvBalanceBefore = VvvTokenInstance.balanceOf(sampleUser);

        EthStakingInstance.withdrawStake(stakeId);
        EthStakingInstance.claimVvv(claimableVvv);

        uint256 vvvBalanceAfter = VvvTokenInstance.balanceOf(sampleUser);

        uint256 expectedClaimedVvv = (stakeEthAmount *
            EthStakingInstance.ethToVvvExchangeRate() *
            EthStakingInstance.durationToMultiplier(VVVETHStaking.StakingDuration.ThreeMonths)) /
            EthStakingInstance.DENOMINATOR();

        assertTrue(vvvBalanceAfter == vvvBalanceBefore + expectedClaimedVvv);
        vm.stopPrank();
    }

    // Tests that a user can stake ETH, claim $VVV, then withdraw the stake, then claim $VVV again, and that the two claims add up to the expected total
    function testClaimVvvBeforeAndAfterWithdrawStakeMultipleClaims() public {
        vm.startPrank(sampleUser, sampleUser);
        uint256 stakingDurationDivisor = 2;
        uint256 stakeEthAmount = 1 ether;
        uint256 stakeId = EthStakingInstance.stakeEth{ value: stakeEthAmount }(
            VVVETHStaking.StakingDuration.ThreeMonths
        );

        //forward staking duration / stakingDurationDivisor
        advanceBlockNumberAndTimestampInSeconds(
            EthStakingInstance.durationToSeconds(VVVETHStaking.StakingDuration.ThreeMonths) /
                stakingDurationDivisor
        );

        uint256 claimableVvv = EthStakingInstance.calculateClaimableVvvAmount();
        uint256 vvvBalanceBefore = VvvTokenInstance.balanceOf(sampleUser);

        EthStakingInstance.claimVvv(claimableVvv);

        //forward (staking duration / stakingDurationDivisor)  + 1 to release stake
        advanceBlockNumberAndTimestampInSeconds(
            (EthStakingInstance.durationToSeconds(VVVETHStaking.StakingDuration.ThreeMonths) /
                stakingDurationDivisor) + 1
        );

        EthStakingInstance.withdrawStake(stakeId);

        uint256 claimableVvv2 = EthStakingInstance.calculateClaimableVvvAmount();

        EthStakingInstance.claimVvv(claimableVvv2);

        uint256 vvvBalanceAfter = VvvTokenInstance.balanceOf(sampleUser);

        uint256 expectedClaimedVvv = (stakeEthAmount *
            EthStakingInstance.ethToVvvExchangeRate() *
            EthStakingInstance.durationToMultiplier(VVVETHStaking.StakingDuration.ThreeMonths)) /
            EthStakingInstance.DENOMINATOR();

        assertTrue(vvvBalanceAfter == vvvBalanceBefore + expectedClaimedVvv);
        vm.stopPrank();
    }

    // Tests that a user cannot claim 0 $VVV
    // It's the first error to be checked in the contract, so no staking necessary
    function testClaimVvvZero() public {
        vm.startPrank(sampleUser, sampleUser);
        vm.expectRevert(VVVETHStaking.CantClaimZeroVvv.selector);
        EthStakingInstance.claimVvv(0);
        vm.stopPrank();
    }

    // Tests that a user cannot claim more $VVV than they have accrued
    function testClaimVvvInsufficient() public {
        vm.startPrank(sampleUser, sampleUser);
        uint256 stakingDurationDivisor = 2;
        uint256 stakeEthAmount = 1 ether;
        EthStakingInstance.stakeEth{ value: stakeEthAmount }(VVVETHStaking.StakingDuration.ThreeMonths);

        //forward staking duration / stakingDurationDivisor
        advanceBlockNumberAndTimestampInSeconds(
            EthStakingInstance.durationToSeconds(VVVETHStaking.StakingDuration.ThreeMonths) /
                stakingDurationDivisor
        );

        uint256 claimableVvv = EthStakingInstance.calculateClaimableVvvAmount();

        vm.expectRevert(VVVETHStaking.InsufficientClaimableVvv.selector);
        EthStakingInstance.claimVvv(claimableVvv + 1);
        vm.stopPrank();
    }

    // These are tested in the above tests as well, but I'm adding them here for showing explicit testing of these functions by name

    // Tests the calculation of the accrued $VVV amount
    function testCalculateAccruedVvvAmount() public {
        vm.startPrank(sampleUser, sampleUser);
        uint256 stakingDurationDivisor = 2;
        uint256 stakeEthAmount = 1 ether;
        EthStakingInstance.stakeEth{ value: stakeEthAmount }(VVVETHStaking.StakingDuration.ThreeMonths);

        //forward (staking duration / 2) + 1 --> half of the total-to-be-accrued is claimable at this point (not at only staking duration / 2)
        advanceBlockNumberAndTimestampInSeconds(
            (EthStakingInstance.durationToSeconds(VVVETHStaking.StakingDuration.ThreeMonths) /
                stakingDurationDivisor) + 1
        );

        uint256 accruedVvv = EthStakingInstance.calculateAccruedVvvAmount();

        uint256 expectedAccruedVvv = (stakeEthAmount *
            EthStakingInstance.ethToVvvExchangeRate() *
            EthStakingInstance.durationToMultiplier(VVVETHStaking.StakingDuration.ThreeMonths)) /
            EthStakingInstance.DENOMINATOR() /
            stakingDurationDivisor;

        assertTrue(accruedVvv == expectedAccruedVvv);
        vm.stopPrank();
    }

    // Tests the calculation of the accrued $VVV amount for a single stake
    function testCalculateAccruedVvvAmountSingleStake() public {
        VVVETHStaking.StakeData memory stake = VVVETHStaking.StakeData({
            stakedEthAmount: 1 ether,
            stakeStartTimestamp: block.timestamp,
            stakeIsWithdrawn: false,
            stakeDuration: VVVETHStaking.StakingDuration.ThreeMonths
        });

        //forward staking duration + 1
        advanceBlockNumberAndTimestampInSeconds(
            EthStakingInstance.durationToSeconds(VVVETHStaking.StakingDuration.ThreeMonths) + 1
        );

        uint256 expectedAccruedVvv = (stake.stakedEthAmount *
            EthStakingInstance.ethToVvvExchangeRate() *
            EthStakingInstance.durationToMultiplier(VVVETHStaking.StakingDuration.ThreeMonths)) /
            EthStakingInstance.DENOMINATOR();

        uint256 accruedVvv = EthStakingInstance.calculateAccruedVvvAmount(stake);

        assertTrue(accruedVvv == expectedAccruedVvv);
    }

    // Tests that an empty stake array returns 0 accrued $VVV
    function testCalculateAccruedVvvAmountNoStakes() public {
        VVVETHStaking.StakeData memory stake;

        uint256 expectedAccruedVvv = 0;
        uint256 accruedVvv = EthStakingInstance.calculateAccruedVvvAmount(stake);

        assertTrue(accruedVvv == expectedAccruedVvv);
    }

    // Tests that the claimable $VVV amount is calculated correctly
    function testCalculateClaimableVvvAmount() public {
        vm.startPrank(sampleUser, sampleUser);
        uint256 stakingDurationDivisor = 3;
        uint256 stakeEthAmount = 1 ether;
        EthStakingInstance.stakeEth{ value: stakeEthAmount }(VVVETHStaking.StakingDuration.OneYear);

        //forward (staking duration / 2) + 1 --> half of the total-to-be-accrued is claimable at this point (not at only staking duration / 2)
        advanceBlockNumberAndTimestampInSeconds(
            (EthStakingInstance.durationToSeconds(VVVETHStaking.StakingDuration.OneYear) /
                stakingDurationDivisor) + 1
        );

        uint256 claimableVvv = EthStakingInstance.calculateClaimableVvvAmount();

        EthStakingInstance.claimVvv(claimableVvv);

        //forward past end of staking duration, user forgets about this for a while lol
        advanceBlockNumberAndTimestampInSeconds(
            EthStakingInstance.durationToSeconds(VVVETHStaking.StakingDuration.OneYear)
        );

        uint256 claimableVvv2 = EthStakingInstance.calculateClaimableVvvAmount();

        uint256 expectedClaimableVvv = (stakeEthAmount *
            EthStakingInstance.ethToVvvExchangeRate() *
            EthStakingInstance.durationToMultiplier(VVVETHStaking.StakingDuration.OneYear)) /
            EthStakingInstance.DENOMINATOR();

        assertTrue(claimableVvv + claimableVvv2 == expectedClaimableVvv);
        vm.stopPrank();
    }

    // Testing admin functions

    // Test that the owner can properly set the duration multipliers
    function testSetDurationMultiplier() public {
        vm.startPrank(deployer, deployer);
        VVVETHStaking.StakingDuration[] memory durations = new VVVETHStaking.StakingDuration[](3);
        durations[0] = VVVETHStaking.StakingDuration.ThreeMonths;
        durations[1] = VVVETHStaking.StakingDuration.SixMonths;
        durations[2] = VVVETHStaking.StakingDuration.OneYear;

        uint256[] memory multipliers = new uint256[](3);
        multipliers[0] = 20_000;
        multipliers[1] = 27_000;
        multipliers[2] = 33_000;

        EthStakingInstance.setDurationMultiplier(durations, multipliers);

        assertTrue(
            EthStakingInstance.durationToMultiplier(VVVETHStaking.StakingDuration.ThreeMonths) == 20_000
        );
        assertTrue(
            EthStakingInstance.durationToMultiplier(VVVETHStaking.StakingDuration.SixMonths) == 27_000
        );
        assertTrue(
            EthStakingInstance.durationToMultiplier(VVVETHStaking.StakingDuration.OneYear) == 33_000
        );
    }

    // Test that the owner can properly set the VvvToken address
    function testSetVvvToken() public {
        vm.startPrank(deployer, deployer);
        VVVToken newVvvToken = new VVVToken(type(uint256).max, 0);
        EthStakingInstance.setVvvToken(address(newVvvToken));
        assertTrue(address(EthStakingInstance.vvvToken()) == address(newVvvToken));
        vm.stopPrank();
    }

    //test that even though the user has accrued $VVV, that they can't claim it without the VvvToken address being set
    function testCantClaimVvvWithoutVvvAddressSet() public {
        vm.startPrank(deployer, deployer);
        EthStakingInstance.setVvvToken(address(0));
        vm.stopPrank();

        vm.startPrank(sampleUser, sampleUser);
        uint256 stakeEthAmount = 1 ether;
        EthStakingInstance.stakeEth{ value: stakeEthAmount }(VVVETHStaking.StakingDuration.ThreeMonths);

        // forward to first timestamp with released stake
        advanceBlockNumberAndTimestampInSeconds(
            EthStakingInstance.durationToSeconds(VVVETHStaking.StakingDuration.ThreeMonths) + 1
        );

        uint256 claimableVvv = EthStakingInstance.calculateClaimableVvvAmount();

        //should revert because trying to transfer tokens from address(0), which indicates token address is not yet set (pre-TGE)
        vm.expectRevert();
        EthStakingInstance.claimVvv(claimableVvv);

        vm.stopPrank();
    }

<<<<<<< HEAD
    // tests that the EtherReceived event is emitted when the receive function is called
    function testEmitEtherReceived() public {
        vm.startPrank(deployer, deployer);
        vm.deal(deployer, 1 ether);

        vm.expectEmit(address(EthStakingInstance));
        emit VVVETHStaking.EtherReceived();
        (bool success, ) = address(EthStakingInstance).call{ value: 1 ether }("");
        assertTrue(success);

        vm.stopPrank();
=======
    // Tests that admin can withdraw eth that was sent by staker
    function testWithdrawStakedEth() public {
        vm.startPrank(sampleUser, sampleUser);
        uint256 stakeEthAmount = 1 ether;
        EthStakingInstance.stakeEth{ value: stakeEthAmount }(VVVETHStaking.StakingDuration.ThreeMonths);
        vm.stopPrank();

        uint256 contractBalanceBefore = address(EthStakingInstance).balance;
        uint256 userBalanceBefore = address(deployer).balance;

        vm.startPrank(deployer, deployer);
        EthStakingInstance.withdrawEth(stakeEthAmount);
        vm.stopPrank();

        uint256 contractBalanceAfter = address(EthStakingInstance).balance;
        uint256 userBalanceAfter = address(deployer).balance;

        assertTrue(contractBalanceAfter == contractBalanceBefore - stakeEthAmount);
        assertTrue(userBalanceAfter == userBalanceBefore + stakeEthAmount);
>>>>>>> 335d0004
    }
}<|MERGE_RESOLUTION|>--- conflicted
+++ resolved
@@ -722,7 +722,6 @@
         vm.stopPrank();
     }
 
-<<<<<<< HEAD
     // tests that the EtherReceived event is emitted when the receive function is called
     function testEmitEtherReceived() public {
         vm.startPrank(deployer, deployer);
@@ -734,7 +733,8 @@
         assertTrue(success);
 
         vm.stopPrank();
-=======
+    }
+    
     // Tests that admin can withdraw eth that was sent by staker
     function testWithdrawStakedEth() public {
         vm.startPrank(sampleUser, sampleUser);
@@ -754,6 +754,5 @@
 
         assertTrue(contractBalanceAfter == contractBalanceBefore - stakeEthAmount);
         assertTrue(userBalanceAfter == userBalanceBefore + stakeEthAmount);
->>>>>>> 335d0004
     }
 }